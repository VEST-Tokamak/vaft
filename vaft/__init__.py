# Top-level package initialization
from .version import __version__

__all__ = ['process', 'formula', 'machine_mapping', 'plot', 'omas', 'code', 'database']

from . import process
from . import formula
from . import machine_mapping
from . import plot
from . import omas
from . import code
from . import database
<<<<<<< HEAD


import vaft
from omas import *
=======
>>>>>>> f7b6d460
<|MERGE_RESOLUTION|>--- conflicted
+++ resolved
@@ -10,10 +10,6 @@
 from . import omas
 from . import code
 from . import database
-<<<<<<< HEAD
 
 
-import vaft
-from omas import *
-=======
->>>>>>> f7b6d460
+import vaft