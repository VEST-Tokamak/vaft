"""
Plasma equilibrium mapping formulas and calculations.

This module provides functions for calculating various plasma equilibrium parameters
including poloidal flux, toroidal flux, safety factor, and stability parameters.

Notation
--------
ψ      : poloidal magnetic flux                     [Wb]
ψ_a    : ψ at magnetic axis                         [Wb]
ψ_b    : ψ at plasma boundary                       [Wb]
Φ(ψ)   : toroidal flux through surface C(ψ)         [Wb]
Φ_b    : Φ(ψ_b)                                     [Wb]
ρ_N    : normalised minor-radius (0 at axis, 1 at edge)
q      : safety factor                              [-]
<<<<<<< HEAD

=======
>>>>>>> f7b6d460
"""

import warnings
from typing import Union, Tuple
import numpy as np

from .constants import MU0
from .utils import (
    gradient,
    trapz_integral,
    normalize_profile,
    calculate_poloidal_flux,
    calculate_toroidal_flux
)

# ------------------------------------------------------------------
# Poloidal Flux Calculations
# ------------------------------------------------------------------

def psi_from_RBtheta(R: np.ndarray,
                     B_theta: np.ndarray,
                     l: np.ndarray,
                     psi_axis: float = 0.0) -> float:
    """
    Calculate poloidal flux from line integral of R*B_theta.

    Parameters
    ----------
    R : np.ndarray
        Major radius values along field line
    B_theta : np.ndarray
        Poloidal magnetic field values
    l : np.ndarray
        Path length values
    psi_axis : float, optional
        Poloidal flux at magnetic axis, by default 0.0

    Returns
    -------
    float
        Poloidal flux value
    """
    return calculate_poloidal_flux(R, B_theta, l, psi_axis)


def psi_normalised(psi: Union[np.ndarray, float],
                   psi_axis: float,
                  psi_boundary: float) -> Union[np.ndarray, float]:
    """
    Calculate normalized poloidal flux.

    Parameters
    ----------
    psi : Union[np.ndarray, float]
        Poloidal flux values
    psi_axis : float
        Poloidal flux at magnetic axis
    psi_boundary : float
        Poloidal flux at plasma boundary

    Returns
    -------
    Union[np.ndarray, float]
        Normalized poloidal flux: (ψ − ψ_a) / (ψ_b − ψ_a)
    """
    return normalize_profile(psi, psi_axis, psi_boundary)


# Backwards compatibility alias
def normalize_psi(*args, **kw):  # noqa: N802
    """
    DEPRECATED: Use psi_normalised instead.
    
    This function is kept for backwards compatibility.
    """
    warnings.warn("`normalize_psi` is deprecated → use `psi_normalised`",
                 DeprecationWarning, stacklevel=2)
    return psi_normalised(*args, **kw)


# ------------------------------------------------------------------
# Toroidal Flux Calculations
# ------------------------------------------------------------------

def phi_from_Bphi(B_phi: np.ndarray,
                  dA: np.ndarray) -> float:
    """
    Calculate toroidal flux through surface C(ψ).

    Parameters
    ----------
    B_phi : np.ndarray
        Toroidal magnetic field values
    dA : np.ndarray
        Area elements corresponding to B_phi grid points

    Returns
    -------
    float
        Toroidal flux value
    """
    return calculate_toroidal_flux(B_phi, dA)


def rhoN_from_phi(phi: Union[np.ndarray, float],
                  phi_boundary: float) -> Union[np.ndarray, float]:
    """
    Calculate normalized minor radius from toroidal flux.

    Parameters
    ----------
    phi : Union[np.ndarray, float]
        Toroidal flux values
    phi_boundary : float
        Toroidal flux at plasma boundary

    Returns
    -------
    Union[np.ndarray, float]
        Normalized minor radius: √(Φ(ψ) / Φ_b)
    """
    return np.sqrt(phi / phi_boundary)


# ------------------------------------------------------------------
# Safety Factor Calculations
# ------------------------------------------------------------------

def q_from_phi(psi: np.ndarray,
               phi: np.ndarray) -> np.ndarray:
    """
    Calculate safety factor from toroidal flux gradient.

    Parameters
    ----------
    psi : np.ndarray
        Poloidal flux values
    phi : np.ndarray
        Toroidal flux values

    Returns
    -------
    np.ndarray
        Safety factor profile: dΦ/dψ
    """
    return gradient(psi, phi)


def q_from_rhoN(psiN: np.ndarray,
                rhoN: np.ndarray,
                C: float = 1.0) -> np.ndarray:
    """
    Calculate safety factor in normalized flux space.

    Parameters
    ----------
    psiN : np.ndarray
        Normalized poloidal flux values
    rhoN : np.ndarray
        Normalized minor radius values
    C : float, optional
        Scaling factor, by default 1.0

    Returns
    -------
    np.ndarray
        Safety factor profile: C · ρ_N · dρ_N/dψ_N
    """
    drhoN_dpsiN = gradient(psiN, rhoN)
    return C * rhoN * drhoN_dpsiN


def rhoN_from_qpsiN(psiN: np.ndarray,
                    qpsiN: np.ndarray) -> np.ndarray:
    """
    Calculate normalized minor radius from safety factor profile.

    Parameters
    ----------
    psiN : np.ndarray
        Normalized poloidal flux values
    qpsiN : np.ndarray
        Safety factor profile in normalized flux space

    Returns
    -------
    np.ndarray
        Normalized minor radius profile: √(∫₀^{ψ_N} q(ψ′_N) dψ′_N / ∫₀¹ q(ψ′_N) dψ′_N)
    """
    # Cumulative integral using trapezoidal rule to preserve quartiles
    num = np.array([trapz_integral(psiN[:i+1], qpsiN[:i+1]) for i in range(len(psiN))])
    den = trapz_integral(psiN, qpsiN)
    return np.sqrt(num / den)


# ------------------------------------------------------------------
# Stability Parameter Calculations
# ------------------------------------------------------------------

def shear_from_r_q(r: np.ndarray,
                   q: np.ndarray) -> np.ndarray:
    """
    Calculate magnetic shear profile.

    Parameters
    ----------
    r : np.ndarray
        Minor radius values
    q : np.ndarray
        Safety factor profile

    Returns
    -------
    np.ndarray
        Magnetic shear profile: (r/q) · dq/dr
    """
    dqdr = gradient(r, q)
    return (r / q) * dqdr


# Alias for backwards compatibility
magnetic_shear = shear_from_r_q  # noqa: E305


def alpha_from_V_R_p_psi(V: np.ndarray,
                         R: np.ndarray,
                         p: np.ndarray,
                         psi: np.ndarray) -> np.ndarray:
    """
    Calculate ballooning stability parameter.

    Parameters
    ----------
    V : np.ndarray
        Plasma volume profile
    R : np.ndarray
        Major radius profile
    p : np.ndarray
        Pressure profile
    psi : np.ndarray
        Poloidal flux profile

    Returns
    -------
    np.ndarray
        Ballooning stability parameter: (μ₀/2π²) · (dV/dψ) · √(V/2π²R) · (dp/dψ)
    """
    dVdpsi = gradient(psi, V)
    dpdpsi = gradient(psi, p)
    sqrt_term = np.sqrt(V / (2 * np.pi**2 * R))
    factor = MU0 / (2 * np.pi**2)
    return factor * dVdpsi * sqrt_term * dpdpsi


# Alias for backwards compatibility
<<<<<<< HEAD
ballooning_alpha = alpha_from_V_R_p_psi


def normalized_plasma_current(Ip: Union[float, np.ndarray],
                            R: Union[float, np.ndarray],
                            a: Union[float, np.ndarray],
                            Bt: Union[float, np.ndarray]) -> Union[float, np.ndarray]:
    """
    Calculate normalized plasma current.

    Parameters
    ----------
    Ip : Union[float, np.ndarray]
        Plasma current [A]
    R : Union[float, np.ndarray]
        Major radius [m]
    a : Union[float, np.ndarray]
        Minor radius [m]
    Bt : Union[float, np.ndarray]
        Toroidal field [T]

    Returns
    -------
    Union[float, np.ndarray]
        Normalized plasma current: I_p / (a * B_t) [MA/(m·T)]

    Notes
    -----
    The plasma current is converted from amperes to megaamperes internally.
    
    Formula:
    \[
    I_p^* = \frac{I_p}{a B_t}
    \]

    Reference
    ---------
    Phys. Plasmas 23, 072508 (2016); https://doi.org/10.1063/1.4959808
    """
    Ip = Ip / 1e6  # Convert A to MA
    return Ip / (a * Bt)


def kink_safety_factor(R: Union[float, np.ndarray],
                      a: Union[float, np.ndarray],
                      kappa: Union[float, np.ndarray],
                      Ip: Union[float, np.ndarray],
                      Bt: Union[float, np.ndarray],
                      type_: str) -> Tuple[Union[float, np.ndarray], ...]:
    """
    Calculate kink safety factor and related stability parameters.

    Parameters
    ----------
    R : Union[float, np.ndarray]
        Major radius [m]
    a : Union[float, np.ndarray]
        Minor radius [m]
    kappa : Union[float, np.ndarray]
        Elongation [-]
    Ip : Union[float, np.ndarray]
        Plasma current [A]
    Bt : Union[float, np.ndarray]
        Toroidal field [T]
    type_ : str
        Tokamak type: 'circular', 'conventional', or 'ST'

    Returns
    -------
    Tuple[Union[float, np.ndarray], ...]
        Tuple containing:
        - q_kink : Kink safety factor [-]
        - q_min : Minimum kink safety factor for stability [-]
        - beta_max : Maximum beta for ballooning-kink instability [-]
        - beta_crit : Troyon limit [-]
        - ip_max : Maximum plasma current for kink stability [A]

    Notes
    -----
    Based on surface current model from Friedberg 2008 Plasma Physics and Fusion Energy.
    Different calculations are used depending on the tokamak type:
    - circular: Assumes elongation = 1
    - conventional: Uses g-factor correction
    - ST: Spherical tokamak specific calculations

    Reference
    ---------
    Friedberg 2008 Plasma Physics and Fusion Energy (eq 13.158, p 405)
    """
    mu0 = 4 * np.pi * 1e-7
    epsilon = a / R

    if type_ == 'circular':
        q_kink = 2 * np.pi * a**2 * Bt / (mu0 * Ip * R)
        beta_max = None
        beta_crit = None
    elif type_ == 'conventional':
        q_kink = 2 * np.pi * a**2 * kappa * Bt / (mu0 * Ip * R)
        g_factor = 1 / kappa * (1 + 4 / np.pi**2 * (kappa**2 - 1))
        q_kink *= g_factor
        beta_max = np.pi**2 / 16 * kappa * epsilon / q_kink**2
        beta_crit = 0.14 * epsilon * kappa / q_kink
    elif type_ == 'ST':
        q_kink = 2 * np.pi * a**2 * Bt / (mu0 * Ip * R) * (1 + kappa**2 / 2)
        beta_max = 0.072 * (1 + kappa**2) / 2 * epsilon
        betaN_braket = 0.03 * (q_kink - 1) / ((3/4)**4 + (q_kink - 1)**4)**(1/4)
        beta_crit = 5 * betaN_braket * (1 + kappa**2) / 2 * epsilon / q_kink
    else:
        raise ValueError("Invalid type specified. Must be 'circular', 'conventional', or 'ST'")

    q_min = 1 + kappa / 2
    ip_max = q_kink * Ip * 2 / (1 + kappa)

    return q_kink, q_min, beta_max, beta_crit, ip_max
=======
ballooning_alpha = alpha_from_V_R_p_psi
>>>>>>> f7b6d460
<|MERGE_RESOLUTION|>--- conflicted
+++ resolved
@@ -13,10 +13,6 @@
 Φ_b    : Φ(ψ_b)                                     [Wb]
 ρ_N    : normalised minor-radius (0 at axis, 1 at edge)
 q      : safety factor                              [-]
-<<<<<<< HEAD
-
-=======
->>>>>>> f7b6d460
 """
 
 import warnings
@@ -272,7 +268,6 @@
 
 
 # Alias for backwards compatibility
-<<<<<<< HEAD
 ballooning_alpha = alpha_from_V_R_p_psi
 
 
@@ -386,7 +381,4 @@
     q_min = 1 + kappa / 2
     ip_max = q_kink * Ip * 2 / (1 + kappa)
 
-    return q_kink, q_min, beta_max, beta_crit, ip_max
-=======
-ballooning_alpha = alpha_from_V_R_p_psi
->>>>>>> f7b6d460
+    return q_kink, q_min, beta_max, beta_crit, ip_max