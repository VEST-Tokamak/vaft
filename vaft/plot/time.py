"""
This module contains functions for plotting time series data from OMAS ODS.
"""
import uncertainties.unumpy as unumpy 
from omas import *
import matplotlib.pyplot as plt
from vaft.process import signal_onoffset, is_signal_active
import matplotlib.pyplot as plt
import numpy as np
<<<<<<< HEAD
<<<<<<< Updated upstream
=======
from vaft.omas import odc_or_ods_check
from vaft.plot.utils import get_from_path, extract_labels_from_odc
from vaft.omas.process_wrapper import compute_point_vacuum_fields_ods
import vaft.omas

>>>>>>> Stashed changes
=======
from .utils import odc_or_ods_check, get_from_path, extract_labels_from_odc
>>>>>>> f7b6d460

"""
Fllowing functions are tools for plotting time series data.
"""

<<<<<<< HEAD
<<<<<<< Updated upstream
def odc_or_ods_check(odc_or_ods):
    """
    Check input type and initialize ODC if necessary.
    
    Parameters:
    odc_or_ods (ODC or ODS): Input object to check.
    
    Returns:
    ODC: Initialized ODC object.
    
    Raises:
    TypeError: If input is not of type ODS or ODC.
    """
    if isinstance(odc_or_ods, ODC):
        return odc_or_ods
    elif isinstance(odc_or_ods, ODS):
        odc = ODC()
        odc['0'] = odc_or_ods
        return odc
=======
def handle_xlim(odc_or_ods, xlim_param='plasma'):
    """Helper function to handle xlim logic."""
    odc = odc_or_ods_check(odc_or_ods)
=======
def _handle_xlim(odc, xlim_param, default_type='plasma'):
    """Helper function to handle xlim logic."""
>>>>>>> f7b6d460
    if xlim_param == 'none':
        return None
    elif xlim_param == 'plasma':
        return set_xlim_time(odc, type='plasma')
    elif xlim_param == 'coil':
        return set_xlim_time(odc, type='coil')
    elif isinstance(xlim_param, list) and len(xlim_param) == 2:
        return xlim_param
<<<<<<< HEAD
    else:
        print(f"Invalid xlim: {xlim_param}, using default 'plasma'")
        return set_xlim_time(odc, type='plasma')

def handle_labels(odc, label_param, default_opt='key'):
    """Helper function to handle label logic."""
    if isinstance(label_param, list) and len(label_param) == len(odc.keys()):
        return label_param
    elif label_param in ['shot', 'pulse', 'run', 'key']:
        return extract_labels_from_odc(odc, opt=label_param)
>>>>>>> Stashed changes
=======
>>>>>>> f7b6d460
    else:
        print(f"Invalid xlim: {xlim_param}, using default '{default_type}'")
        return set_xlim_time(odc, type=default_type)

def _handle_labels(odc, label_param, default_opt='key'):
    """Helper function to handle label logic."""
    if isinstance(label_param, list) and len(label_param) == len(odc.keys()):
        return label_param
    elif label_param in ['shot', 'pulse', 'run', 'key']:
        return extract_labels_from_odc(odc, opt=label_param)
    else:
        print(f"Invalid label: {label_param}, using {default_opt} as label.")
        return extract_labels_from_odc(odc, opt=default_opt)

def set_xlim_time(odc, type='plasma'):
    """
    Set time limits for x-axis of plot.
    
    Parameters:
    odc (ODC): ODC object to extract time limits from.
    type (str): Type of time limits to set. Options are 'plasma' or 'coil' or 'none'.
    """
    onsets = []
    offsets = []
    
    for key in odc.keys():
        ods = odc[key]
        try:
            if type == 'plasma' and 'magnetics.ip' in ods:
                time = ods['magnetics.ip.0.time']
                data = ods['magnetics.ip.0.data']
                onset, offset = signal_onoffset(time, data)
                onsets.append(onset)
                offsets.append(offset)
                
            elif type == 'coil' and 'pf_active.coil' in ods:
                num_coils = len(ods['pf_active.coil'])
                for i in range(num_coils):
                    time = ods['pf_active.time']
                    data = ods[f'pf_active.coil.{i}.current.data']
                    onset, offset = signal_onoffset(time, data)
                    onsets.append(onset)
                    offsets.append(offset)
                    
        except KeyError as e:
            print(f"Missing key {str(e)} in ODS {key}")
            continue

    if not onsets or not offsets:
        return None
        
    return [np.min(onsets), np.max(offsets)]

"""
Routinely available signals : pf_active, ip, flux_loop, bpol_probe, spectrometer_uv (filterscope), tf

Routinely available modelling : pf_passive, equilibrium
"""


"""
PF Active plotting functions
"""

def _determine_coil_indices(odc, indices_param):
    """Helper to determine coil indices to plot for pf_active functions."""
    if indices_param == 'used':
        coil_indices = set()
        for key in odc.keys():
            ods = odc[key]
            if 'pf_active.coil' in ods:
                num_coils = len(ods['pf_active.coil'])
                for i in range(num_coils):
                    if f'pf_active.coil.{i}.current.data' in ods and is_signal_active(ods[f'pf_active.coil.{i}.current.data']):
                        coil_indices.add(i)
        return sorted(list(coil_indices))
    elif indices_param == 'all':
        max_coils = 0
        if odc.values(): # Check if odc is not empty
            max_coils = max((len(ods.get('pf_active.coil', [])) for ods in odc.values()), default=0)
        return list(range(max_coils))
    elif isinstance(indices_param, int):
        return [indices_param]
    elif isinstance(indices_param, list):
        return indices_param
    else:
        raise ValueError("indices must be 'used', 'all', or a list of integers")

<<<<<<< HEAD
<<<<<<< Updated upstream
=======
def _plot_pf_active_time_generic(odc_or_ods, indices_param, label_param, xunit, yunit_label, title_suffix, data_retrieval_func, xlim_param, y_value_multiplier_func=None):
    """Generic plotting function for pf_active coil data with subplots."""
    odc = odc_or_ods_check(odc_or_ods)
    xlim_processed = handle_xlim(odc_or_ods, xlim_param)
    labels = handle_labels(odc, label_param)
    
    coil_indices = _determine_coil_indices(odc, indices_param)

>>>>>>> Stashed changes
    if not coil_indices:
        print("No valid coils found to plot")
        return

    # Create subplots
    nrows = len(coil_indices)
    fig, axs = plt.subplots(nrows, 1, figsize=(10, 2.5*nrows))
    if nrows == 1:
        axs = [axs]

    # Plot each coil in its own subplot
    for ax, coil_idx in zip(axs, coil_indices):
        for key, lbl in zip(odc.keys(), labels):
            ods = odc[key]
            try:
                # Handle time unit conversion
                time = ods['pf_active.time']
                if xunit == 'ms':
                    time = time * 1e3

                # Handle current data and unit conversion
                data = ods[f'pf_active.coil.{coil_idx}.current.data']
                name = ods[f'pf_active.coil.{coil_idx}.name']
                if yunit == 'MA':
                    data = data / 1e6
                elif yunit == 'kA':
                    data = data / 1e3
                ax.plot(time, data, label=lbl)
            except KeyError:
                continue  # Skip if coil doesn't exist in this ODS
        ax.set_ylabel(f'{name} Current [{yunit}]')
        # only show xlabel for the last subplot
        if coil_idx == len(coil_indices) - 1:
            ax.set_xlabel(f'Time [{xunit}]')
        # only show legend for the first subplot
        if coil_idx == 0:
            ax.set_title(f'pf active time-current')
            ax.legend()
        if xlim is not None:
            ax.set_xlim(xlim)
    plt.tight_layout()
    plt.show()

def pf_active_time_current_turns(odc_or_ods, indices='used', label='shot', xunit='s', yunit='kA_T', xlim='plasma'):
    """
    Plot PF coil currents multiplied by turns in n x 1 subplots.

    Parameters:
        odc_or_ods: ODS or ODC
            The input data. Can be a single ODS or a collection of ODS objects (ODC).
        indices: str or list of int
            The indices of the coils to plot. Can be 'used', 'all', or a list of indices.
        label: str
            The option for the legend. Can be 'shot', 'key', 'run', or a list of labels.
        xunit: str
            The unit of the x-axis. Can be 's', 'ms', or 'us'.
        yunit: str
            The unit of the y-axis. Can be 'kA_T', 'MA_T', or 'A_T'.
        xlim: str or list
            The x-axis limits. Can be 'plasma', 'coil', 'none', or a list of two floats.
    """
=======
def _plot_pf_active_time_generic(odc_or_ods, indices_param, label_param, xunit, yunit_label, title_suffix, data_retrieval_func, xlim_param, y_value_multiplier_func=None):
    """Generic plotting function for pf_active coil data with subplots."""
>>>>>>> f7b6d460
    odc = odc_or_ods_check(odc_or_ods)
    xlim_processed = _handle_xlim(odc, xlim_param)
    labels = _handle_labels(odc, label_param)
    
    coil_indices = _determine_coil_indices(odc, indices_param)

    if not coil_indices:
        print("No valid coils found to plot")
        return

    nrows = len(coil_indices)
    fig, axs = plt.subplots(nrows, 1, figsize=(10, 2.5 * nrows), sharex=True)
    if nrows == 1:
        axs = [axs]

    for ax, coil_idx in zip(axs, coil_indices):
        plot_successful_for_coil = False
        for key, lbl in zip(odc.keys(), labels):
            ods = odc[key]
            try:
                time_data, current_data, coil_name = data_retrieval_func(ods, coil_idx, xunit)
                
                if y_value_multiplier_func:
                    current_data = y_value_multiplier_func(current_data, ods, coil_idx)

                ax.plot(time_data, current_data, label=lbl)
                plot_successful_for_coil = True
            except KeyError as e:
                # print(f"Missing data for coil {coil_idx} in ODS {key} for {title_suffix}: {e}") # Optional: more detailed logging
                continue
        
        if plot_successful_for_coil: # Only set labels if something was plotted
            ax.set_ylabel(f"{coil_name if 'coil_name' in locals() and coil_name else f'Coil {coil_idx}'} {yunit_label}")
            if coil_idx == coil_indices[0]: # Title and legend for the first subplot
                ax.set_title(f'PF Active Time - {title_suffix}')
                ax.legend()
            ax.grid(True)
        else:
            ax.text(0.5, 0.5, f'No data for coil {coil_idx}', horizontalalignment='center', verticalalignment='center', transform=ax.transAxes)
            ax.set_yticks([]) # Remove y-ticks if no data

    # Common X-axis label for the last subplot if plots were made
    if any(ax.lines for ax in axs): # Check if any axis has lines plotted
        axs[-1].set_xlabel(f'Time [{xunit}]')
        if xlim_processed is not None:
            plt.xlim(xlim_processed) # Apply xlim to the shared x-axis
    
    plt.tight_layout()
    plt.show()


def pf_active_time_current(odc_or_ods, indices='used', label='shot', xunit='s', yunit='kA', xlim='plasma'):
    """
    Plot PF coil currents in n x 1 subplots.
    """
    def data_retriever(ods, coil_idx, xunit_val):
        time = ods['pf_active.time']
        if xunit_val == 'ms':
            time = time * 1e3
        current = ods[f'pf_active.coil.{coil_idx}.current.data']
        name = ods[f'pf_active.coil.{coil_idx}.name']
        if yunit == 'MA':
            current = current / 1e6
        elif yunit == 'kA':
            current = current / 1e3
        return time, current, name

    _plot_pf_active_time_generic(odc_or_ods, indices, label, xunit, f'Current [{yunit}]', 'Current',
                            data_retriever, xlim)


def pf_active_time_current_turns(odc_or_ods, indices='used', label='shot', xunit='s', yunit='kA_T', xlim='plasma'):
    """
    Plot PF coil currents multiplied by turns in n x 1 subplots.
    """
    def data_retriever_turns(ods, coil_idx, xunit_val):
        time = ods['pf_active.time']
        if xunit_val == 'ms':
            time = time * 1e3
        
        current = ods[f'pf_active.coil.{coil_idx}.current.data']
        name = ods[f'pf_active.coil.{coil_idx}.name'] # Get name for ylabel consistency
        turns = np.sum(np.abs(ods[f'pf_active.coil.{coil_idx}.element.:.turns_with_sign']))
        
        val = current * turns
        if yunit == 'MA_T':
            val = val / 1e6
        elif yunit == 'kA_T':
            val = val / 1e3
        # Default is A_T, no conversion needed
        return time, val, name

    _plot_pf_active_time_generic(odc_or_ods, indices, label, xunit, f'Current-Turns [{yunit}]', 'Current-Turns',
                            data_retriever_turns, xlim)

"""
magnetics - ip, Rogowski coil[:Raw plasma current], diamagnetic_flux, Flux loop (flux, voltage), Bpol_probe (field, voltage, spectrogram)
"""
def magnetics_time_ip(odc_or_ods, label='shot', xunit='s', yunit='MA', xlim='plasma'):
    """
    Plot plasma current (Ip) time series.
    
    Parameters:
        odc_or_ods: ODS or ODC
            Input data containing plasma current measurements
        label: str
            Legend label option ('shot', 'key', 'run' or custom list)
        xunit: str
            Time unit ('s', 'ms')
        yunit: str
            Current unit ('A', 'kA', 'MA')
        xlim: str or list
            The x-axis limits. Can be 'plasma', 'coil', 'none', or a list of two floats.
    """
    odc = odc_or_ods_check(odc_or_ods)
    
    # Handle xlim
<<<<<<< HEAD
<<<<<<< Updated upstream
    if xlim == 'none':
        xlim = None
    elif xlim == 'plasma':
        xlim = set_xlim_time(odc, type='plasma')
    elif xlim == 'coil':
        xlim = set_xlim_time(odc, type='coil')
    elif isinstance(xlim, list) and len(xlim) == 2:
        xlim = xlim
    else:
        print(f"Invalid xlim: {xlim}, using default 'plasma'")
        xlim = set_xlim_time(odc, type='plasma')

    # Handle labels
    if isinstance(label, list) and len(label) == len(odc.keys()):
        labels = label
    else:
        labels = extract_labels_from_odc(odc, opt=label)
=======
    xlim_processed = handle_xlim(odc_or_ods, xlim)

    # Handle labels
    labels = handle_labels(odc, label)
>>>>>>> Stashed changes
=======
    xlim_processed = _handle_xlim(odc, xlim)

    # Handle labels
    labels = _handle_labels(odc, label)
>>>>>>> f7b6d460

    plt.figure(figsize=(10, 4))
    
    for key, lbl in zip(odc.keys(), labels):
        try:
            # Get and convert time data
            time = odc[key]['magnetics.ip.0.time']
            if xunit == 'ms':
                time = time * 1e3
                
            # Get and convert current data
            current = odc[key]['magnetics.ip.0.data']
            if yunit == 'kA':
                current = current / 1e3
            elif yunit == 'MA':
                current = current / 1e6
                
            plt.plot(time, current, label=lbl)
            
        except KeyError as e:
            print(f"Missing IP data in {key}: {e}")
            continue

    plt.xlabel(f'Time [{xunit}]')
    plt.ylabel(f'Plasma Current [{yunit}]')
    plt.title('Plasma Current Time Evolution')
    plt.grid(True)
    plt.legend()

    if xlim_processed is not None:
        plt.xlim(xlim_processed)
    plt.tight_layout()
    plt.show()


def magnetics_time_diamagnetic_flux(ods_or_odc, label='shot', xunit='s', yunit='Wb', xlim='plasma'):
    """
    Plot diamagnetic flux time series.
    
    Parameters:
        ods_or_odc: ODS or ODC
            The input data. Can be a single ODS or a collection of ODS objects (ODC).
        label: str
            The option for the legend. Can be 'shot', 'key', 'run', or a list of labels.
        xunit: str
            The unit of the x-axis. Can be 's', 'ms', or 'us'.
        yunit: str
            The unit of the y-axis. Typically 'Wb' for Weber.
        xlim: str or list
            The x-axis limits. Can be 'plasma', 'coil', 'none', or a list of two floats.
    """
    odc = odc_or_ods_check(ods_or_odc)
    
    # Handle xlim
<<<<<<< HEAD
<<<<<<< Updated upstream
    if xlim == 'none':
        xlim = None
    elif xlim == 'plasma':
        xlim = set_xlim_time(odc, type='plasma')
    elif xlim == 'coil':
        xlim = set_xlim_time(odc, type='coil')
    elif isinstance(xlim, list) and len(xlim) == 2:
        xlim = xlim
    else:
        print(f"Invalid xlim: {xlim}, using default 'plasma'")
        xlim = set_xlim_time(odc, type='plasma')

    # Handle labels
    if isinstance(label, list) and len(label) == len(odc.keys()):
        labels = label
    elif label in ['shot', 'pulse', 'run', 'key']:
        labels = extract_labels_from_odc(odc, opt=label)
    else:
        print(f"Invalid label: {label}, using key as label.")
        labels = extract_labels_from_odc(odc, opt='key')
=======
    xlim_processed = handle_xlim(ods_or_odc, xlim)

    # Handle labels
    labels = handle_labels(odc, label)
>>>>>>> Stashed changes
=======
    xlim_processed = _handle_xlim(odc, xlim)

    # Handle labels
    labels = _handle_labels(odc, label)
>>>>>>> f7b6d460

    # Determine if multiple diamagnetic_flux entries exist
    # Assuming only one diamagnetic_flux entry per ODS

    # Create subplots (single plot)
    fig, ax = plt.subplots(figsize=(10, 4))

    # Plot each ODS's diamagnetic_flux
    for key, lbl in zip(odc.keys(), labels):
        ods = odc[key]
        try:
            # Get time data and convert units
            time = ods['magnetics.time']
            if xunit == 'ms':
                time = time * 1e3

            # Get diamagnetic_flux data and convert units if necessary
            flux = ods['magnetics.diamagnetic_flux.0.data']
            data = flux  # Adjust if yunit requires conversion
            if abs(min(flux)) > abs(max(flux)):
                data = -data

            ax.plot(time, data, label=lbl)
        except KeyError as e:
            print(f"Missing diamagnetic_flux data in {key}: {e}")
            continue

    ax.set_ylabel(f'Diamagnetic Flux [{yunit}]')
    ax.set_xlabel(f'Time [{xunit}]')
    ax.set_title('Diamagnetic Flux Time Series')
    ax.legend()
    ax.grid(True)
    if xlim_processed is not None:
        ax.set_xlim(xlim_processed)

    plt.tight_layout()
    plt.show()


# In the VEST, the flux loop is classified as 'inboard', and 'outboard'
# 'inboard' is the flux loops located in the inboard (HF) side of vessel
# 'outboard' is the flux loops located in the outboard (LF) side of vessel

def _determine_magnetics_indices(odc, indices_param, ods_path_prefix, find_funcs):
    """Helper to determine indices for magnetics flux_loop and b_pol_probe plotting."""
    # `find_funcs` is a dict mapping index type (e.g., 'inboard') to a function
    # that returns indices for that type from an ODS.

    if indices_param == 'all':
        item_indices = set()
        for key in odc.keys():
            ods = odc[key]
            if f'{ods_path_prefix}' in ods: # Check if the base path exists
                # Ensure what we are getting length of is indeed a list-like structure or dict for num_items
                items_container = ods[f'{ods_path_prefix}']
                if isinstance(items_container, (list, dict)):
                    num_items = len(items_container)
                    item_indices.update(range(num_items))
        return sorted(list(item_indices))
    elif indices_param in find_funcs: # e.g., 'inboard', 'outboard', 'side'
        item_indices = set()
        for key in odc.keys():
            ods = odc[key]
            try:
                # Ensure ods has the necessary structure for find_funcs
                if ods_path_prefix not in ods or not all(p in ods for p in [f'{ods_path_prefix}.:.position.0.r', f'{ods_path_prefix}.:.position.z']): # Basic check
                     # Fallback if specific structure for find_funcs is missing, to avoid KeyError in find_funcs
                     if f'{ods_path_prefix}' in ods and isinstance(ods[f'{ods_path_prefix}'], (list,dict)): # check if base path exists
                        pass # let find_funcs try, or it might fail gracefully
                     else: # if base path doesn't exist, skip
                        continue


                found_indices_tuple = find_funcs[indices_param](ods)

                # find_funcs like _find_flux_loop_inboard_indices return a tuple (array([...]),)
                if found_indices_tuple is not None and len(found_indices_tuple) > 0 and hasattr(found_indices_tuple[0], '__iter__'):
                    item_indices.update(found_indices_tuple[0])
            except KeyError as e:
                # print(f"KeyError while trying to find indices for {indices_param} in {key}: {e}")
                continue # ODS might not have the necessary structure
            except Exception as e:
                # print(f"Unexpected error while trying to find indices for {indices_param} in {key}: {e}")
                continue
        return sorted(list(item_indices))
    elif isinstance(indices_param, int):
        return [indices_param]
    elif isinstance(indices_param, list):
        # Ensure all elements are integers if it's a list
        if all(isinstance(i, int) for i in indices_param):
            return sorted(list(set(indices_param))) # Deduplicate and sort
        else:
            raise ValueError("If indices is a list, it must contain only integers.")
    else:
<<<<<<< HEAD
<<<<<<< Updated upstream
        raise ValueError("indices must be 'all', 'inboard', 'outboard', or a list of integers")
=======
=======
>>>>>>> f7b6d460
        raise ValueError(f"indices must be 'all', one of {list(find_funcs.keys())}, an integer, or a list of integers.")

def _plot_magnetics_time_subplot_generic(odc_or_ods, indices_param, label_param, xunit, yunit,
                                    ods_path_prefix, time_path_suffix, data_path_suffix,
                                    title_base, ylabel_base, find_funcs, xlim_param):
    """Generic plotting function for magnetics data (flux_loop, b_pol_probe) with subplots."""
    odc = odc_or_ods_check(odc_or_ods)
<<<<<<< HEAD
    xlim_processed = handle_xlim(odc_or_ods, xlim_param)
    labels = handle_labels(odc, label_param)

    item_indices = _determine_magnetics_indices(odc, indices_param, ods_path_prefix, find_funcs)
>>>>>>> Stashed changes
=======
    xlim_processed = _handle_xlim(odc, xlim_param)
    labels = _handle_labels(odc, label_param)

    item_indices = _determine_magnetics_indices(odc, indices_param, ods_path_prefix, find_funcs)
>>>>>>> f7b6d460

    if not item_indices:
        print(f"No valid {ylabel_base.lower()} found to plot for indices: {indices_param}")
        return

    nrows = len(item_indices)
    fig, axs = plt.subplots(nrows, 1, figsize=(10, 2.5 * nrows), sharex=True)
    if nrows == 1:
        axs = [axs]

    any_plot_made = False
    for ax_idx, item_idx_val in enumerate(item_indices): # Use enumerate for axs index
        ax = axs[ax_idx]
        plot_successful_for_item = False
        legend_handles_labels_for_ax = {} # To avoid duplicate legend entries per subplot

        for key, lbl in zip(odc.keys(), labels):
            ods = odc[key]
            try:
                # Construct full paths carefully
                # e.g. magnetics.flux_loop.time or magnetics.b_field_pol_probe.time
                full_time_path = f'{ods_path_prefix}.{time_path_suffix}'
                # e.g. magnetics.flux_loop.0.flux.data or magnetics.b_field_pol_probe.0.field.data
                full_data_path = f'{ods_path_prefix}.{item_idx_val}.{data_path_suffix}'

                if full_time_path not in ods or full_data_path not in ods:
                    # print(f"Missing time or data path in ODS {key} for item {item_idx_val}: {full_time_path} or {full_data_path}")
                    continue

                time_data = ods[full_time_path]
                data_val = ods[full_data_path]

                if xunit == 'ms':
                    time_data = time_data * 1e3
                # Add yunit conversions if necessary, similar to pf_active or equilibrium helpers

                line, = ax.plot(time_data, data_val, label=lbl)
                if lbl not in legend_handles_labels_for_ax: # Store unique handles for legend
                    legend_handles_labels_for_ax[lbl] = line
                plot_successful_for_item = True
                any_plot_made = True
            except KeyError as e:
                # print(f"Missing data for {ylabel_base} {item_idx_val} in ODS {key}: {e}")
                continue
            except Exception as e:
                # print(f"Error plotting {ylabel_base} {item_idx_val} in ODS {key}: {e}")
                continue

        if plot_successful_for_item:
            ax.set_ylabel(f'{ylabel_base} [{yunit}]')
            if ax_idx == 0: # Title for the first subplot
                ax.set_title(f'{title_base} Time Series')
            # Use unique handles for legend for this specific subplot
            if legend_handles_labels_for_ax:
                 ax.legend(legend_handles_labels_for_ax.values(), legend_handles_labels_for_ax.keys())
            ax.grid(True)
        else:
            ax.text(0.5, 0.5, f'No data for {ylabel_base.lower()} {item_idx_val}',
                    horizontalalignment='center', verticalalignment='center', transform=ax.transAxes)
            ax.set_yticks([]) # Remove y-ticks if no data

    if any_plot_made: # Common X-axis label for the last subplot if plots were made
        axs[-1].set_xlabel(f'Time [{xunit}]')
        if xlim_processed is not None:
            # Apply xlim to the shared x-axis by setting it on one of the axes (e.g., the first one)
            # since they are shared. Or plt.xlim() if figure is current.
            axs[0].set_xlim(xlim_processed)
    else: # If no plots were made at all across all subplots
        # Optionally, remove the entire figure or display a message
        fig.text(0.5, 0.5, 'No data found for any selected items.',
                 horizontalalignment='center', verticalalignment='center')


    plt.tight_layout()
    plt.show()

def _find_flux_loop_inboard_indices(ods):
    # find the indices of inboard flux loop in VEST
    indices = np.where(ods['magnetics.flux_loop.:.position.0.r'] < 0.15)
    return indices

def _find_flux_loop_outboard_indices(ods):
    # find the indices of the flux loop outboard
    indices = np.where(ods['magnetics.flux_loop.:.position.0.r'] > 0.5)
    return indices

def magnetics_time_flux_loop_flux(ods_or_odc, indices='all', label='shot', xunit='s', yunit='Wb', xlim='plasma'):
    """
    Plot flux loop flux time series.
    """
    find_funcs = {
        'inboard': _find_flux_loop_inboard_indices,
        'outboard': _find_flux_loop_outboard_indices
    }
    _plot_magnetics_time_subplot_generic(ods_or_odc, indices, label, xunit, yunit,
                                    ods_path_prefix='magnetics.flux_loop',
                                    time_path_suffix='time',
                                    data_path_suffix='flux.data',
                                    title_base='Flux Loop Flux',
                                    ylabel_base='Flux',
                                    find_funcs=find_funcs,
                                    xlim_param=xlim)

# def magnetics_time_flux_loop_voltage


# bpol probe
# indices -> 'all', 'inboard', 'outboard', 'side'
# VEST classifies the bpol probe as 'inboard', 'side', and 'outboard'
# 'inboard' probes are located in the inboard (HF) midplane side of vessel
# 'side' probes are located in the inboard (HF) upper and lower coner side of vessel
# 'outboard' probes are located in the outboard (LF) side of vessel

def _find_bpol_probe_inboard_indices(ods):
    # find the indices of the bpol probe inboard
    indices = np.where(ods['magnetics.b_field_pol_probe.:.position.r'] < 0.09)
    return indices

def _find_bpol_probe_outboard_indices(ods):
    # find the indices of the bpol probe outboard
    indices = np.where(ods['magnetics.b_field_pol_probe.:.position.r'] > 0.795)
    return indices

def _find_bpol_probe_side_indices(ods):
    # find the indices of the bpol probe side
    indices = np.where(np.abs(ods['magnetics.b_field_pol_probe.:.position.z']) > 0.8)
    return indices

def magnetics_time_b_field_pol_probe_field(ods_or_odc, indices='all', label='shot', xunit='s', yunit='T', xlim='plasma'):
    """
    Plot B-field time series from B-field poloidal probes.
    """
<<<<<<< HEAD
<<<<<<< Updated upstream
    odc = odc_or_ods_check(ods_or_odc)
    
    # Handle xlim
    if xlim == 'none':
        xlim = None
    elif xlim == 'plasma':
        xlim = set_xlim_time(odc, type='plasma')
    elif xlim == 'coil':
        xlim = set_xlim_time(odc, type='coil')
    elif isinstance(xlim, list) and len(xlim) == 2:
        xlim = xlim
    else:
        print(f"Invalid xlim: {xlim}, using default 'plasma'")
        xlim = set_xlim_time(odc, type='plasma')
=======
=======
>>>>>>> f7b6d460
    find_funcs = {
        'inboard': _find_bpol_probe_inboard_indices,
        'outboard': _find_bpol_probe_outboard_indices,
        'side': _find_bpol_probe_side_indices
    }
    _plot_magnetics_time_subplot_generic(ods_or_odc, indices, label, xunit, yunit,
                                    ods_path_prefix='magnetics.b_field_pol_probe',
                                    time_path_suffix='time',
                                    data_path_suffix='field.data',
                                    title_base='B-field Poloidal Probe',
                                    ylabel_base='B-field',
                                    find_funcs=find_funcs,
                                    xlim_param=xlim)
<<<<<<< HEAD


"""
Equilibrium plotting functions
"""

def _plot_equilibrium_time_quantity(odc_or_ods, quantity_key, ylabel, title_suffix, label='shot', xunit='s', yunit=None, xlim='plasma'):
    """Helper function to plot generic equilibrium quantities."""
    odc = odc_or_ods_check(odc_or_ods)
    xlim_processed = handle_xlim(odc_or_ods, xlim)
    labels = handle_labels(odc, label)

    plt.figure(figsize=(10, 4))
    for key, lbl in zip(odc.keys(), labels):
        ods = odc[key]
        try:
            time_data = ods['equilibrium.time']
            quantity_data = ods[f'equilibrium.time_slice.:.global_quantities.{quantity_key}']
            
            if xunit == 'ms':
                time_data = time_data * 1e3
            
            if yunit:
                if yunit == 'kA':
                    quantity_data = quantity_data / 1e3
                elif yunit == 'MA':
                    quantity_data = quantity_data / 1e6
            
            plt.plot(time_data, quantity_data, label=lbl)
        except Exception as e:
            print(f"Missing equilibrium {quantity_key} in {key}: {e}")
            continue
            
    plt.xlabel(f'Time [{xunit}]')
    plt.ylabel(ylabel)
    plt.title(f'Equilibrium {title_suffix}')
    plt.grid(True)
    plt.legend()
    if xlim_processed is not None:
        plt.xlim(xlim_processed)
    plt.tight_layout()
    plt.show()


def equilibrium_time_plasma_current(odc_or_ods, label='shot', xunit='s', yunit='MA', xlim='plasma'):
    """
    Plot equilibrium plasma current (Ip) time series from equilibrium global_quantities.
    """
    _plot_equilibrium_time_quantity(odc_or_ods, 'ip', f'Plasma Current [{yunit}]', 'Plasma Current', 
                             label=label, xunit=xunit, yunit=yunit, xlim=xlim)


def equilibrium_time_li(odc_or_ods, label='shot', xunit='s', yunit='', xlim='plasma'):
    """
    Plot equilibrium internal inductance (li_3) time series.
    """
    _plot_equilibrium_time_quantity(odc_or_ods, 'li_3', 'Internal Inductance [li_3]', 'Internal Inductance (li_3)',
                             label=label, xunit=xunit, yunit=None, xlim=xlim) # yunit is None as it's unitless


def equilibrium_time_beta_pol(odc_or_ods, label='shot', xunit='s', yunit='', xlim='plasma'):
    """
    Plot equilibrium poloidal beta (beta_pol) time series.
    """
    _plot_equilibrium_time_quantity(odc_or_ods, 'beta_pol', 'Poloidal Beta [beta_pol]', 'Poloidal Beta',
                             label=label, xunit=xunit, yunit=None, xlim=xlim)


def equilibrium_time_beta_tor(odc_or_ods, label='shot', xunit='s', yunit='', xlim='plasma'):
    """
    Plot equilibrium toroidal beta (beta_tor) time series.
    """
    _plot_equilibrium_time_quantity(odc_or_ods, 'beta_tor', 'Toroidal Beta [beta_tor]', 'Toroidal Beta',
                             label=label, xunit=xunit, yunit=None, xlim=xlim)


def equilibrium_time_beta_n(odc_or_ods, label='shot', xunit='s', yunit='', xlim='plasma'):
    """
    Plot equilibrium normalized beta (beta_n) time series.
    """
    _plot_equilibrium_time_quantity(odc_or_ods, 'beta_normal', 'Normalized Beta [beta_n]', 'Normalized Beta',
                             label=label, xunit=xunit, yunit=None, xlim=xlim)
>>>>>>> Stashed changes
=======
>>>>>>> f7b6d460


"""
Equilibrium plotting functions
"""

def _plot_equilibrium_time_quantity(odc_or_ods, quantity_key, ylabel, title_suffix, label='shot', xunit='s', yunit=None, xlim='plasma'):
    """Helper function to plot generic equilibrium quantities."""
    odc = odc_or_ods_check(odc_or_ods)
    xlim_processed = _handle_xlim(odc, xlim)
    labels = _handle_labels(odc, label)

    plt.figure(figsize=(10, 4))
    for key, lbl in zip(odc.keys(), labels):
        ods = odc[key]
        try:
            ts = ods['equilibrium.time_slice']
            time_data = np.array([t['time'] for t in ts])
            quantity_data = np.array([t['global_quantities'][quantity_key] for t in ts])
            
            if xunit == 'ms':
                time_data = time_data * 1e3
            
            if yunit:
                if yunit == 'kA':
                    quantity_data = quantity_data / 1e3
                elif yunit == 'MA':
                    quantity_data = quantity_data / 1e6
            
            plt.plot(time_data, quantity_data, label=lbl)
        except Exception as e:
            print(f"Missing equilibrium {quantity_key} in {key}: {e}")
            continue
            
    plt.xlabel(f'Time [{xunit}]')
    plt.ylabel(ylabel)
    plt.title(f'Equilibrium {title_suffix}')
    plt.grid(True)
    plt.legend()
    if xlim_processed is not None:
        plt.xlim(xlim_processed)
    plt.tight_layout()
    plt.show()


def equilibrium_time_plasma_current(odc_or_ods, label='shot', xunit='s', yunit='MA', xlim='plasma'):
    """
    Plot equilibrium plasma current (Ip) time series from equilibrium global_quantities.
    """
    _plot_equilibrium_time_quantity(odc_or_ods, 'ip', f'Plasma Current [{yunit}]', 'Plasma Current', 
                             label=label, xunit=xunit, yunit=yunit, xlim=xlim)


def equilibrium_time_li(odc_or_ods, label='shot', xunit='s', yunit='', xlim='plasma'):
    """
    Plot equilibrium internal inductance (li_3) time series.
    """
    _plot_equilibrium_time_quantity(odc_or_ods, 'li_3', 'Internal Inductance [li_3]', 'Internal Inductance (li_3)',
                             label=label, xunit=xunit, yunit=None, xlim=xlim) # yunit is None as it's unitless


def equilibrium_time_beta_pol(odc_or_ods, label='shot', xunit='s', yunit='', xlim='plasma'):
    """
    Plot equilibrium poloidal beta (beta_pol) time series.
    """
    _plot_equilibrium_time_quantity(odc_or_ods, 'beta_pol', 'Poloidal Beta [beta_pol]', 'Poloidal Beta',
                             label=label, xunit=xunit, yunit=None, xlim=xlim)


def equilibrium_time_beta_tor(odc_or_ods, label='shot', xunit='s', yunit='', xlim='plasma'):
    """
    Plot equilibrium toroidal beta (beta_tor) time series.
    """
    _plot_equilibrium_time_quantity(odc_or_ods, 'beta_tor', 'Toroidal Beta [beta_tor]', 'Toroidal Beta',
                             label=label, xunit=xunit, yunit=None, xlim=xlim)


def equilibrium_time_beta_n(odc_or_ods, label='shot', xunit='s', yunit='', xlim='plasma'):
    """
    Plot equilibrium normalized beta (beta_n) time series.
    """
    _plot_equilibrium_time_quantity(odc_or_ods, 'beta_normal', 'Normalized Beta [beta_n]', 'Normalized Beta',
                             label=label, xunit=xunit, yunit=None, xlim=xlim)


def equilibrium_time_w_mhd(odc_or_ods, label='shot', xunit='s', yunit='J', xlim='plasma'):
    """
    Plot equilibrium MHD stored energy (w_mhd) time series.
    """
    _plot_equilibrium_time_quantity(odc_or_ods, 'energy_mhd', 'MHD Stored Energy [J]', 'MHD Stored Energy',
                             label=label, xunit=xunit, yunit=None, xlim=xlim) # yunit conversion is not needed for J


def equilibrium_time_w_mag(odc_or_ods, label='shot', xunit='s', yunit='J', xlim='plasma'):
    """
    Plot equilibrium magnetic stored energy (w_mag) time series.
    """
    _plot_equilibrium_time_quantity(odc_or_ods, 'energy_mag', 'Magnetic Stored Energy [J]', 'Magnetic Stored Energy',
                             label=label, xunit=xunit, yunit=None, xlim=xlim)


def equilibrium_time_w_tot(odc_or_ods, label='shot', xunit='s', yunit='J', xlim='plasma'):
    """
    Plot equilibrium total stored energy (w_tot) time series.
    """
    _plot_equilibrium_time_quantity(odc_or_ods, 'energy_total', 'Total Stored Energy [J]', 'Total Stored Energy',
                             label=label, xunit=xunit, yunit=None, xlim=xlim)


def equilibrium_time_q0(odc_or_ods, label='shot', xunit='s', yunit='', xlim='plasma'):
    """
    Plot equilibrium q-axis (q0) time series.
    """
    _plot_equilibrium_time_quantity(odc_or_ods, 'q_axis', 'q-axis [q0]', 'q-axis (q0)',
                             label=label, xunit=xunit, yunit=None, xlim=xlim)


def equilibrium_time_q95(odc_or_ods, label='shot', xunit='s', yunit='', xlim='plasma'):
    """
    Plot equilibrium q95 time series.
    """
    _plot_equilibrium_time_quantity(odc_or_ods, 'q_95', 'q95', 'q95',
                             label=label, xunit=xunit, yunit=None, xlim=xlim)


def equilibrium_time_qa(odc_or_ods, label='shot', xunit='s', yunit='', xlim='plasma'):
    """
    Plot equilibrium qa time series (if available).
    """
    _plot_equilibrium_time_quantity(odc_or_ods, 'qa', 'qa', 'qa',
                             label=label, xunit=xunit, yunit=None, xlim=xlim)

# SHAPE QUANTITIES

def equilibrium_time_major_radius(odc_or_ods, label='shot', xunit='s', yunit='m', xlim='plasma'):
    """
    Plot equilibrium major radius (geometric_axis.r) time series.
    """
    odc = odc_or_ods_check(odc_or_ods)
<<<<<<< HEAD
<<<<<<< Updated upstream
    
    # Line mapping configuration
    LINE_MAP = {
        'H_alpha': (0, 0),
        'O_I': (0, 1),
        'H_alpha_fast': (1, 0),
        'H_beta': (1, 1),
        'H_gamma': (1, 2),
        'C_II': (1, 3),
        'C_III': (1, 4),
        'O_II': (1, 5),
        'O_V': (1, 6)
    }
=======
    xlim_processed = handle_xlim(odc_or_ods, xlim)
    labels = handle_labels(odc, label)
=======
    xlim_processed = _handle_xlim(odc, xlim)
    labels = _handle_labels(odc, label)
>>>>>>> f7b6d460
    plt.figure(figsize=(10, 4))
    for key, lbl in zip(odc.keys(), labels):
        ods = odc[key]
        try:
<<<<<<< HEAD
            time = ods['equilibrium.time']
            # Note: Path for major radius is different
            majr = ods['equilibrium.time_slice.:.boundary.geometric_axis.r'] 
=======
            ts = ods['equilibrium.time_slice']
            time = np.array([t['time'] for t in ts])
            # Note: Path for major radius is different
            majr = np.array([t['boundary']['geometric_axis']['r'] for t in ts]) 
>>>>>>> f7b6d460
            if xunit == 'ms':
                time = time * 1e3
            plt.plot(time, majr, label=lbl)
        except Exception as e:
            print(f"Missing equilibrium major radius in {key}: {e}")
            continue
    plt.xlabel(f'Time [{xunit}]')
    plt.ylabel(f'Major Radius [{yunit}]')
    plt.title('Equilibrium Major Radius')
    plt.grid(True)
    plt.legend()
    if xlim_processed is not None:
        plt.xlim(xlim_processed)
    plt.tight_layout()
    plt.show()
<<<<<<< HEAD

"""
spectrometer_uv (filterscope)
"""
>>>>>>> Stashed changes
=======
>>>>>>> f7b6d460

"""
spectrometer_uv (filterscope)
"""

<<<<<<< HEAD
<<<<<<< Updated upstream
    # Verify valid lines
    valid_lines = []
    for line in selected_lines:
        if line in LINE_MAP:
            valid_lines.append(line)
        else:
            print(f"Warning: Invalid line index {line} ignored")
=======
def _plot_spectrometer_subplot_generic(odc_or_ods, indices_param, label_param, xunit, yunit, 
                                       line_map, xlim_param):
    """Generic plotting function for spectrometer data with subplots."""
    odc = odc_or_ods_check(odc_or_ods)
    xlim_processed = handle_xlim(odc_or_ods, xlim_param)
    labels = handle_labels(odc, label_param)

    selected_lines = _determine_spectrometer_lines(indices_param, line_map)
>>>>>>> Stashed changes
=======
# spectrometer_uv specific LINE_MAP
SPECTROMETER_LINE_MAP = {
    'H_alpha': (0, 0),
    'O_I': (0, 1),
    'H_alpha_fast': (1, 0),
    'H_beta': (1, 1),
    'H_gamma': (1, 2),
    'C_II': (1, 3),
    'C_III': (1, 4),
    'O_II': (1, 5),
    'O_V': (1, 6)
}

def _determine_spectrometer_lines(indices_param, line_map):
    """Helper to determine spectrometer lines to plot."""
    if indices_param == 'all':
        return list(line_map.keys())
    elif isinstance(indices_param, str):
        if indices_param in line_map:
            return [indices_param]
        else:
            print(f"Warning: Invalid line index {indices_param} ignored. Available: {list(line_map.keys())}")
            return []
    elif isinstance(indices_param, list):
        valid_lines = []
        for line in indices_param:
            if line in line_map:
                valid_lines.append(line)
            else:
                print(f"Warning: Invalid line index {line} ignored. Available: {list(line_map.keys())}")
        return valid_lines
    else:
        raise ValueError("indices must be 'all', a valid line name string, or a list of valid line names.")
>>>>>>> f7b6d460

def _plot_spectrometer_subplot_generic(odc_or_ods, indices_param, label_param, xunit, yunit, 
                                       line_map, xlim_param):
    """Generic plotting function for spectrometer data with subplots."""
    odc = odc_or_ods_check(odc_or_ods)
    xlim_processed = _handle_xlim(odc, xlim_param)
    labels = _handle_labels(odc, label_param)

    selected_lines = _determine_spectrometer_lines(indices_param, line_map)

    if not selected_lines:
        print("No valid spectral lines to plot")
        return

    nrows = len(selected_lines)
    fig, axs = plt.subplots(nrows, 1, figsize=(10, 2.5 * nrows), sharex=True)
    if nrows == 1:
        axs = [axs]

    for ax, line_name in zip(axs, selected_lines):
        channel, line_idx = line_map[line_name]
        plot_successful_for_line = False
        for key, lbl in zip(odc.keys(), labels):
            ods = odc[key]
            try:
<<<<<<< HEAD
<<<<<<< Updated upstream
                time = ods[f'spectrometer_uv.channel.{channel}.processed_line.{line_idx}.intensity.time']
                data = ods[f'spectrometer_uv.channel.{channel}.processed_line.{line_idx}.intensity.data']
=======
                time_data = ods[f'spectrometer_uv.time']
                data_val = ods[f'spectrometer_uv.channel.{channel}.processed_line.{line_idx}.intensity.data']
>>>>>>> Stashed changes
=======
                time_data = ods[f'spectrometer_uv.channel.{channel}.processed_line.{line_idx}.intensity.time']
                data_val = ods[f'spectrometer_uv.channel.{channel}.processed_line.{line_idx}.intensity.data']
>>>>>>> f7b6d460
                
                if xunit == 'ms':
                    time_data = time_data * 1e3
                
                ax.plot(time_data, data_val, label=lbl)
                plot_successful_for_line = True
            except KeyError as e:
                # print(f"Missing {line_name} data in ODS {key}: {e}")
                continue
        
        if plot_successful_for_line:
            ax.set_ylabel(f'Intensity [{yunit}]')
            ax.set_title(line_name.replace('_', '-'))
            ax.grid(True)
            if line_name == selected_lines[0]: # Legend for the first subplot
                ax.legend()
        else:
            ax.text(0.5, 0.5, f'No data for {line_name}', horizontalalignment='center', verticalalignment='center', transform=ax.transAxes)
            ax.set_yticks([])

    if any(ax.lines for ax in axs):
        axs[-1].set_xlabel(f'Time [{xunit}]')
        if xlim_processed is not None:
            plt.xlim(xlim_processed)

    plt.tight_layout()
    plt.show()

def spectrometer_uv_time_intensity(odc_or_ods, indices='all', label='shot', xunit='s', yunit='a.u.', xlim='plasma'):
    """
    Plot UV spectrometer/filterscope intensity time series.
    """
    _plot_spectrometer_subplot_generic(odc_or_ods, indices, label, xunit, yunit, 
                                       SPECTROMETER_LINE_MAP, xlim)

"""
TF coil
"""
def tf_time_b_field_tor(odc_or_ods, label='shot', xunit='s', yunit='T', xlim='plasma'):
    """
    Plot vacuum toroidal magnetic field (B_tor) time series.
    
    Parameters:
        odc_or_ods: ODS or ODC
            Input data containing TF measurements
        label: str
            Legend label option ('shot', 'key', 'run' or custom list)
        xunit: str
            Time unit ('s', 'ms')
        yunit: str
            B-field unit ('T', 'mT')
        xlim: str or list
            X-axis limits setting
    """
    odc = odc_or_ods_check(odc_or_ods)
    
    # Handle xlim
<<<<<<< HEAD
<<<<<<< Updated upstream
    if xlim == 'none':
        xlim = None
    elif xlim == 'plasma':
        xlim = set_xlim_time(odc, type='plasma')
    elif xlim == 'coil':
        xlim = set_xlim_time(odc, type='coil')
    elif isinstance(xlim, list) and len(xlim) == 2:
        xlim = xlim
    else:
        print(f"Invalid xlim: {xlim}, using default 'plasma'")
        xlim = set_xlim_time(odc, type='plasma')

    # Handle labels
    if isinstance(label, list) and len(label) == len(odc.keys()):
        labels = label
    else:
        labels = extract_labels_from_odc(odc, opt=label)
=======
    xlim_processed = handle_xlim(odc_or_ods, xlim)

    # Handle labels
    labels = handle_labels(odc, label)
>>>>>>> Stashed changes
=======
    xlim_processed = _handle_xlim(odc, xlim)

    # Handle labels
    labels = _handle_labels(odc, label)
>>>>>>> f7b6d460

    plt.figure(figsize=(10, 4))
    
    for key, lbl in zip(odc.keys(), labels):
        try:
            tf = odc[key]['tf']
            time = tf['time']
            
            if xunit == 'ms':
                time = time * 1e3
                
            b_field = tf['b_field_tor_vacuum_r.data'] / tf['r0']
            
            if yunit == 'mT':
                b_field *= 1e3
                
            plt.plot(time, b_field, label=lbl)
            
        except KeyError as e:
            print(f"Missing B_tor data in {key}: {e}")
            continue

    plt.xlabel(f'Time [{xunit}]')
    plt.ylabel(f'Toroidal Field [{yunit}]')
    plt.title('Vacuum Toroidal Magnetic Field')
    plt.grid(True)
    plt.legend()
    
    if xlim_processed is not None:
        plt.xlim(xlim_processed)
    plt.tight_layout()
    plt.show()

def tf_time_b_field_tor_vacuum_r(odc_or_ods, label='shot', xunit='s', yunit='T·m', xlim='plasma'):
    """
    Plot vacuum R-component toroidal field (B_tor_vacuum_r) time series.
    
    Parameters:
        odc_or_ods: ODS or ODC
            Input data containing TF measurements
        label: str
            Legend label option
        xunit: str
            Time unit
        yunit: str
            Field unit ('T·m', 'mT·m')
        xlim: str/list
            X-axis limits
    """
    odc = odc_or_ods_check(odc_or_ods)
    
    # Handle xlim
<<<<<<< HEAD
<<<<<<< Updated upstream
    if xlim == 'none':
        xlim = None
    elif xlim == 'plasma':
        xlim = set_xlim_time(odc, type='plasma')
    elif xlim == 'coil':
        xlim = set_xlim_time(odc, type='coil')
    elif isinstance(xlim, list) and len(xlim) == 2:
        xlim = xlim
    else:
        print(f"Invalid xlim: {xlim}, using default 'plasma'")
        xlim = set_xlim_time(odc, type='plasma')

    # Handle labels
    if isinstance(label, list) and len(label) == len(odc.keys()):
        labels = label
    else:
        labels = extract_labels_from_odc(odc, opt=label)
=======
    xlim_processed = handle_xlim(odc_or_ods, xlim)

    # Handle labels
    labels = handle_labels(odc, label)
>>>>>>> Stashed changes
=======
    xlim_processed = _handle_xlim(odc, xlim)

    # Handle labels
    labels = _handle_labels(odc, label)
>>>>>>> f7b6d460

    plt.figure(figsize=(10, 4))
    
    for key, lbl in zip(odc.keys(), labels):
        try:
            tf = odc[key]['tf']
            time = tf['time']
            
            if xunit == 'ms':
                time = time * 1e3
                
            b_field = tf['b_field_tor_vacuum_r.data']
            
            if yunit == 'mT·m':
                b_field *= 1e3
                
            plt.plot(time, b_field, label=lbl)
            
        except KeyError as e:
            print(f"Missing B_tor_vacuum_r data in {key}: {e}")
            continue

    plt.xlabel(f'Time [{xunit}]')
    plt.ylabel(f'R-component Field [{yunit}]')
    plt.title('Vacuum R-component Toroidal Field')
    plt.grid(True)
    plt.legend()
    
    if xlim_processed is not None:
        plt.xlim(xlim_processed)
    plt.tight_layout()
    plt.show()

def tf_time_coil_current(odc_or_ods, label='shot', xunit='s', yunit='MA', xlim='plasma'):
    """
    Plot TF coil current time series.
    
    Parameters:
        odc_or_ods: ODS/ODC
            Input data
        label: str
            Legend labels
        xunit: str
            Time units
        yunit: str
            Current units ('A', 'kA', 'MA')
        xlim: str/list
            X-axis limits
    """
    odc = odc_or_ods_check(odc_or_ods)
    
    # Handle xlim
<<<<<<< HEAD
<<<<<<< Updated upstream
    if xlim == 'none':
        xlim = None
    elif xlim == 'plasma':
        xlim = set_xlim_time(odc, type='plasma')
    elif xlim == 'coil':
        xlim = set_xlim_time(odc, type='coil')
    elif isinstance(xlim, list) and len(xlim) == 2:
        xlim = xlim
    else:
        print(f"Invalid xlim: {xlim}, using default 'plasma'")
        xlim = set_xlim_time(odc, type='plasma')
=======
    xlim_processed = handle_xlim(odc_or_ods, xlim)
    # Handle labels
    labels = handle_labels(odc, label)
>>>>>>> Stashed changes
=======
    xlim_processed = _handle_xlim(odc, xlim)
    # Handle labels
    labels = _handle_labels(odc, label)
>>>>>>> f7b6d460

    plt.figure(figsize=(10, 4))
    
    for key, lbl in zip(odc.keys(), labels):
        try:
            tf = odc[key]['tf']
            time = tf['time']
            current = tf['coil.0.current.data']
            
            if xunit == 'ms':
                time = time * 1e3
                
            if yunit == 'kA':
                current /= 1e3
            elif yunit == 'MA':
                current /= 1e6
                
            plt.plot(time, current, label=lbl)
            
        except KeyError as e:
            print(f"Missing coil current in {key}: {e}")
            continue

    plt.xlabel(f'Time [{xunit}]')
    plt.ylabel(f'Coil Current [{yunit}]')
    plt.title('TF Coil Current')
    plt.grid(True)
    plt.legend()
    
    if xlim_processed is not None:
        plt.xlim(xlim_processed)
    plt.tight_layout()
    plt.show()


"""
eddy_current (pf_passive)
"""

# def pf_passive_current




"""
barometry (Vacuum Gauge or Neutral Pressure Gauge)
"""

def barometry_time_pressure(odc_or_ods, label='shot', xunit='s', yunit='Pa', xlim='plasma'):
    """
    Plot neutral pressure time series from barometry gauges.
    
    Parameters:
        odc_or_ods: ODS or ODC
            Input data containing pressure measurements
        label: str
            Legend label option ('shot', 'key', 'run' or custom list)
        xunit: str
            Time unit ('s', 'ms')
        yunit: str
            Pressure unit ('Pa', 'kPa', 'mbar', 'Torr')
        xlim: str or list
            The x-axis limits. Can be 'plasma', 'coil', 'none', or a list of two floats.
    """
    odc = odc_or_ods_check(odc_or_ods)
    
    # Handle xlim
<<<<<<< HEAD
<<<<<<< Updated upstream
    if xlim == 'none':
        xlim = None
    elif xlim == 'plasma':
        xlim = set_xlim_time(odc, type='plasma')
    elif xlim == 'coil':
        xlim = set_xlim_time(odc, type='coil')
    elif isinstance(xlim, list) and len(xlim) == 2:
        xlim = xlim
    else:
        print(f"Invalid xlim: {xlim}, using default 'plasma'")
        xlim = set_xlim_time(odc, type='plasma')

    # Handle labels
    if isinstance(label, list) and len(label) == len(odc.keys()):
        labels = label
    else:
        labels = extract_labels_from_odc(odc, opt=label)
=======
    xlim_processed = handle_xlim(odc_or_ods, xlim)

    # Handle labels
    labels = handle_labels(odc, label)
>>>>>>> Stashed changes
=======
    xlim_processed = _handle_xlim(odc, xlim)

    # Handle labels
    labels = _handle_labels(odc, label)
>>>>>>> f7b6d460

    plt.figure(figsize=(10, 4))
    
    for key, lbl in zip(odc.keys(), labels):
        try:
            # Get and convert time data
            time = odc[key]['barometry.gauge.0.pressure.time']
            if xunit == 'ms':
                time = time * 1e3
                
            # Get and convert pressure data
            pressure = odc[key]['barometry.gauge.0.pressure.data']
            if yunit == 'kPa':
                pressure = pressure / 1e3
            elif yunit == 'mbar':
                pressure = pressure / 100
            elif yunit == 'Torr':
                pressure = pressure / 133.322
                
            plt.plot(time, pressure, label=lbl)
            
        except KeyError as e:
            print(f"Missing pressure data in {key}: {e}")
            continue

    plt.xlabel(f'Time [{xunit}]')
    plt.ylabel(f'Neutral Pressure [{yunit}]')
    plt.title('Neutral Pressure Time Evolution')
    plt.grid(True)
    plt.legend()

    if xlim_processed is not None:
        plt.xlim(xlim_processed)
    plt.tight_layout()
    plt.show()



"""
summary
"""


"""
global quantities
"""


"""
Not Routinely available signals
"""


"""
Thomson scattering
"""

# def time_thomson_scattering_density(odc_or_ods, label='shot', xunit='s', yunit='m^-3', xlim='plasma'):
#     """
#     Plot Thomson scattering electron density time series per channel.
    
#     Parameters:
#         odc_or_ods: ODS/ODC
#             Input data containing Thomson measurements
#         label: str
#             Legend labels option ('shot', 'key', 'run')
#         xunit: str
#             Time unit ('s', 'ms')
#         yunit: str
#             Density unit ('m^-3', 'cm^-3')
#         xlim: str/list
#             X-axis limits
#     """
#     odc = odc_or_ods_check(odc_or_ods)
    
#     # Handle xlim
#     if xlim == 'none':
#         xlim = None
#     elif xlim == 'plasma':
#         xlim = set_xlim_time(odc, type='plasma')
#     elif xlim == 'coil':
#         xlim = set_xlim_time(odc, type='coil')
#     elif isinstance(xlim, list) and len(xlim) == 2:
#         xlim = xlim
#     else:
#         print(f"Invalid xlim: {xlim}, using default 'plasma'")
#         xlim = set_xlim_time(odc, type='plasma')

#     # Handle labels
#     if isinstance(label, list) and len(label) == len(odc.keys()):
#         labels = label
#     else:
#         labels = extract_labels_from_odc(odc, opt=label)

#     # Determine channel count and radial positions from first ODS
#     first_key = next(iter(odc.keys()))
#     channels = list(odc[first_key]['thomson_scattering.channel'].keys())
#     n_channels = len(channels)
#     radial_positions = [odc[first_key][f'thomson_scattering.channel.{i}.position.r'] for i in range(n_channels)]

#     # Create subplots
#     fig, axs = plt.subplots(n_channels, 1, figsize=(10, 2.5*n_channels))
#     if n_channels == 1:
#         axs = [axs]
    
#     # Plot each channel in its own subplot
#     for ax, (channel, r_pos) in enumerate(zip(axs, radial_positions)):
#         for key, lbl in zip(odc.keys(), labels):
#             ods = odc[key]
#             try:
#                 time = ods['thomson_scattering.time']
#                 if xunit == 'ms':
#                     time = time * 1e3
                
#                 data = unumpy.nominal_values(ods[f'thomson_scattering.channel.{channel}.n_e.data'])
#                 err = unumpy.std_devs(ods[f'thomson_scattering.channel.{channel}.n_e.data'])
                
#                 if yunit == 'cm^-3':
#                     data = data / 1e6
#                     err = err / 1e6
                
#                 ax.errorbar(time, data, yerr=err, label=lbl)
                
#             except KeyError as e:
#                 print(f"Missing density data for channel {channel} in {key}: {e}")
#                 continue

#         ax.set_ylabel(f'n_e [{yunit}]')
#         ax.set_title(f'R = {r_pos:.3f} m')
#         ax.grid(True)
#         if channel == 0:
#             ax.legend()
#         if channel == n_channels-1:
#             ax.set_xlabel(f'Time [{xunit}]')
#         if xlim is not None:
#             ax.set_xlim(xlim)

#     plt.tight_layout()
#     plt.show()

# def time_thomson_scattering_temperature(odc_or_ods, label='shot', xunit='s', yunit='eV', xlim='plasma'):
#     """
#     Plot Thomson scattering electron temperature time series per channel.
    
#     Parameters:
#         odc_or_ods: ODS/ODC
#             Input data containing Thomson measurements
#         label: str
#             Legend labels option ('shot', 'key', 'run')
#         xunit: str
#             Time unit ('s', 'ms')
#         yunit: str
#             Temperature unit ('eV', 'keV')
#         xlim: str/list
#             X-axis limits
#     """
#     odc = odc_or_ods_check(odc_or_ods)
    
#     # Handle xlim
#     if xlim == 'none':
#         xlim = None
#     elif xlim == 'plasma':
#         xlim = set_xlim_time(odc, type='plasma')
#     elif xlim == 'coil':
#         xlim = set_xlim_time(odc, type='coil')
#     elif isinstance(xlim, list) and len(xlim) == 2:
#         xlim = xlim
#     else:
#         print(f"Invalid xlim: {xlim}, using default 'plasma'")
#         xlim = set_xlim_time(odc, type='plasma')

#     # Handle labels
#     if isinstance(label, list) and len(label) == len(odc.keys()):
#         labels = label
#     else:
#         labels = extract_labels_from_odc(odc, opt=label)

#     # Determine channels and radial positions
#     first_key = next(iter(odc.keys()))
#     channels = list(odc[first_key]['thomson_scattering.channel'].keys())
#     n_channels = len(channels)
#     radial_positions = [odc[first_key][f'thomson_scattering.channel.{i}.position.r'] for i in range(n_channels)]

#     # Create subplots
#     fig, axs = plt.subplots(n_channels, 1, figsize=(10, 2.5*n_channels))
#     if n_channels == 1:
#         axs = [axs]

#     # Plot each channel
#     for ax, (channel, r_pos) in enumerate(zip(axs, radial_positions)):
#         for key, lbl in zip(odc.keys(), labels):
#             ods = odc[key]
#             try:
#                 time = ods['thomson_scattering.time']
#                 if xunit == 'ms':
#                     time = time * 1e3
                
#                 data = unumpy.nominal_values(ods[f'thomson_scattering.channel.{channel}.t_e.data'])
#                 err = unumpy.std_devs(ods[f'thomson_scattering.channel.{channel}.t_e.data'])
                
#                 if yunit == 'keV':
#                     data = data / 1e3
#                     err = err / 1e3
                
#                 ax.errorbar(time, data, yerr=err, label=lbl)
                
#             except KeyError as e:
#                 print(f"Missing temperature data for channel {channel} in {key}: {e}")
#                 continue

#         ax.set_ylabel(f'T_e [{yunit}]')
#         ax.set_title(f'R = {r_pos:.3f} m')
#         ax.grid(True)
#         if channel == 0:
#             ax.legend()
#         if channel == n_channels-1:
#             ax.set_xlabel(f'Time [{xunit}]')
#         if xlim is not None:
#             ax.set_xlim(xlim)

#     plt.tight_layout()
#     plt.show()

"""
Ion Doppler Spectroscopy
"""

# def ion_doppler_spectroscopy_time_intensity
# def ion_doppler_spectroscopy_time_temperature
# def ion_doppler_spectroscopy_time_tor_velocity

"""
Interferometry
"""

# def interferometry_time_line_average_density

"""

"""

<<<<<<< HEAD
def electromagnetics_time_current(ods: ODS, label='shot', xunit='s', xlim='plasma', 
                               coil_indices='used', 
                               bpol_probes: dict = {'inboard_bz': {'idx': 4, 'coords': None}, 
                                                  'outboard_bz': {'idx': 39, 'coords': None}},
                               flux_loops: dict = {'fl_1': {'idx': 2, 'coords': None}},
                               onset: float = None,
                               time_of_interest: float = None):
    """Plot electromagnetic signals from a single ODS in a 2x3 subplot layout,
       similar to iFPC_preparation.ipynb.

    Args:
        ods: ODS object
            Input data containing electromagnetic measurements.
        label: str
            Base label for plots (e.g., shot number). Default is 'shot'.
        xunit: str
            Time unit ('s', 'ms'). Default is 's'.
        xlim: str or list or None
            X-axis limits. Can be 'plasma', 'coil', 'none', a list of two floats, or None.
            If 'plasma' or 'coil', limits are determined automatically.
            If None, matplotlib default is used. Default is 'plasma'.
        coil_indices: str or list
            Coil indices to plot for PF active currents. 
            Can be 'used', 'all', or a list of integer indices. Default is 'used'.
        bpol_probes: dict
            Dictionary defining B-poloidal probes to plot.
            Keys are descriptive names (e.g., 'inboard_bz').
            Values are dicts with 'idx' (int) and optional 'coords' (tuple for r,z).
            Default uses typical VEST inboard and outboard Bz probe indices.
        flux_loops: dict
            Dictionary defining flux loops to plot.
            Keys are descriptive names (e.g., 'fl_1').
            Values are dicts with 'idx' (int) and optional 'coords' (tuple for r,z).
            Default uses a typical VEST flux loop index.
        onset: float, optional
            Time offset to subtract from all time arrays (in seconds). Default is None.
        time_of_interest: float, optional
            Time (in seconds, relative to original time array before onset) to draw a vertical line.
            Default is None.
    """
    if not isinstance(ods, ODS):
        print("Error: This function expects a single ODS object.")
        return

    # Handle xlim
    # Simplified handle_xlim for single ODS context, or adapt existing one
    if xlim == 'plasma':
        # Attempt to get plasma time limits
        try:
            time_ip = ods['magnetics.ip.0.time']
            data_ip = ods['magnetics.ip.0.data']
            onset_ip, offset_ip = signal_onoffset(time_ip, data_ip)
            xlim_processed = [onset_ip, offset_ip]
            if onset is not None:
                 xlim_processed = [onset_ip - onset, offset_ip - onset]
            if xunit == 'ms':
                xlim_processed = [t * 1000 for t in xlim_processed]
        except KeyError:
            xlim_processed = None
            print("Warning: Could not determine xlim='plasma' due to missing IP data. Using default.")
    elif xlim == 'coil':
        # Attempt to get coil time limits (simplified)
        try:
            time_pf = ods['pf_active.time']
            # This requires checking all coils, simplified here
            # For a robust version, iterate coils like in set_xlim_time
            xlim_processed = [time_pf[0], time_pf[-1]] 
            if onset is not None:
                 xlim_processed = [t - onset for t in xlim_processed]
            if xunit == 'ms':
                xlim_processed = [t * 1000 for t in xlim_processed]
        except KeyError:
            xlim_processed = None
            print("Warning: Could not determine xlim='coil' due to missing pf_active.time. Using default.")
    elif xlim == 'none':
        xlim_processed = None
    elif isinstance(xlim, list) and len(xlim) == 2:
        xlim_processed = xlim # Assumed to be in the target xunit already if manually provided
    else:
        xlim_processed = None # Default to matplotlib auto-limit
        if xlim is not None:
            print(f"Invalid xlim: {xlim}, using default.")

    fig, axs = plt.subplots(2, 3, figsize=(20, 10), sharex=False) # sharex=False to allow different xlims if needed initially

    time_scale = 1.0
    if xunit == 'ms':
        time_scale = 1000.0

    # --- Row 0: Currents ---
    # Plasma Current (axs[0,0])
    try:
        time_ip = ods['magnetics.ip.0.time']
        current_ip = ods['magnetics.ip.0.data'] / 1e3  # kA
        plot_time_ip = (time_ip - (onset if onset is not None else 0)) * time_scale
        axs[0, 0].plot(plot_time_ip, current_ip, label=f'Shot {label}')
        axs[0, 0].set_ylabel('Plasma Current [kA]')
    except KeyError as e:
        print(f"Missing IP data: {e}")
        axs[0,0].text(0.5, 0.5, 'No IP data', ha='center', va='center')

    # Coil Currents (axs[0,1])
    try:
        time_pf = ods['pf_active.time']
        plot_time_pf = (time_pf - (onset if onset is not None else 0)) * time_scale
        
        odc = odc_or_ods_check(ods)
        actual_coil_indices = _determine_coil_indices(odc, coil_indices) # Use helper with temporary ODC
        coil_labels = []
        if 'pf_active.coil' in ods:
            for i_coil in actual_coil_indices:
                try:
                    coil_name = ods[f'pf_active.coil.{i_coil}.name']
                    current_coil = ods[f'pf_active.coil.{i_coil}.current.data'] / 1e3  # kA
                    n_turns_elements = ods[f'pf_active.coil.{i_coil}.element.:.turns_with_sign']
                    # Summing turns from all elements of the coil
                    total_turns = np.sum(np.abs(n_turns_elements)) if isinstance(n_turns_elements, np.ndarray) else np.abs(n_turns_elements) 
                    axs[0, 1].plot(plot_time_pf, current_coil, label=f'{coil_name} ({int(total_turns)} turns)')
                except KeyError as e:
                    print(f"Missing data for coil {i_coil}: {e}")
        axs[0, 1].set_ylabel('Coil Current [kA]')
        axs[0, 1].legend()
    except KeyError as e:
        print(f"Missing PF active data: {e}")
        axs[0,1].text(0.5, 0.5, 'No PF active data', ha='center', va='center')

    # Eddy Currents (axs[0,2])
    try:
        time_eddy = ods['pf_passive.time']
        plot_time_eddy = (time_eddy - (onset if onset is not None else 0)) * time_scale
        # Sum of all loop currents for a general view, or plot individually
        if 'pf_passive.loop' in ods and len(ods['pf_passive.loop']) > 0:
            all_eddy_currents = np.array([ods[f'pf_passive.loop.{i}.current'] 
                                          for i in range(len(ods['pf_passive.loop']))])
            for i_loop in range(all_eddy_currents.shape[0]):
                 axs[0, 2].plot(plot_time_eddy, all_eddy_currents[i_loop,:] / 1e3) #kA
            # axs[0, 2].plot(plot_time_eddy, np.sum(all_eddy_currents, axis=0) / 1e3, label=f'Total Eddy {label}')
        axs[0, 2].set_ylabel('Eddy Current [kA]')
    except KeyError as e:
        print(f"Missing PF passive data: {e}")
        axs[0,2].text(0.5, 0.5, 'No PF passive data', ha='center', va='center')

    # --- Row 1: Magnetic Field and Flux Contributions ---
    common_mag_time = None
    try:
        common_mag_time_orig = ods['magnetics.time']
        common_mag_time = (common_mag_time_orig - (onset if onset is not None else 0)) * time_scale
    except KeyError:
        print("Missing 'magnetics.time', cannot plot B-field or flux contributions.")
        for i in range(3): axs[1,i].text(0.5,0.5, 'No magnetics.time', ha='center',va='center')

    # Inboard Bz Probe (axs[1,0])
    probe_name_in = 'inboard_bz'
    if common_mag_time is not None and probe_name_in in bpol_probes:
        idx_in = bpol_probes[probe_name_in]['idx']
        rz_in = bpol_probes[probe_name_in].get('coords')
        if rz_in is None:
            try:
                r_in = ods[f'magnetics.b_field_pol_probe.{idx_in}.position.r']
                z_in = ods[f'magnetics.b_field_pol_probe.{idx_in}.position.z']
                rz_in = (r_in, z_in)
            except KeyError:
                print(f"Could not get coordinates for B-pol probe {idx_in}")
                rz_in = ('N/A', 'N/A') # Fallback if coords not in ODS or dict
        
        axs[1, 0].set_ylabel(f'Inboard Bz ({rz_in[0]:.3f}m, {rz_in[1]:.3f}m) [T]' if isinstance(rz_in[0], float) else f'Inboard Bz [T]')
        try:
            bz_measured_in = ods[f'magnetics.b_field_pol_probe.{idx_in}.field.data']
            axs[1, 0].plot(common_mag_time, bz_measured_in, label='Measured')

            if rz_in[0] != 'N/A': # Only calculate if coords are valid
                time_coil_in, _, _, bz_coil_in = compute_point_vacuum_fields_ods(ods, [rz_in], mode='pf_active')
                time_passive_in, _, _, bz_passive_in = compute_point_vacuum_fields_ods(ods, [rz_in], mode='pf_passive')
                time_coil_in = time_coil_in * time_scale
                time_passive_in = time_passive_in * time_scale
                # Align times if necessary, assuming compute_point_vacuum_fields_ods uses pf_active.time
                axs[1, 0].plot(time_coil_in, bz_coil_in[:,0], label='Coil')
                axs[1, 0].plot(time_passive_in, bz_coil_in[:,0] + bz_passive_in[:,0], label='Coil+Eddy')
        except KeyError as e:
            print(f"Error plotting inboard Bz probe {idx_in}: {e}")
        except Exception as e:
            print(f"Calculation error for inboard Bz probe {idx_in}: {e}")

    # Outboard Bz Probe (axs[1,1])
    probe_name_out = 'outboard_bz'
    if common_mag_time is not None and probe_name_out in bpol_probes:
        idx_out = bpol_probes[probe_name_out]['idx']
        rz_out = bpol_probes[probe_name_out].get('coords')
        if rz_out is None:
            try:
                r_out = ods[f'magnetics.b_field_pol_probe.{idx_out}.position.r']
                z_out = ods[f'magnetics.b_field_pol_probe.{idx_out}.position.z']
                rz_out = (r_out, z_out)
            except KeyError:
                print(f"Could not get coordinates for B-pol probe {idx_out}")
                rz_out = ('N/A', 'N/A')
        
        axs[1, 1].set_ylabel(f'Outboard Bz ({rz_out[0]:.3f}m, {rz_out[1]:.3f}m) [T]' if isinstance(rz_out[0], float) else 'Outboard Bz [T]')
        try:
            bz_measured_out = ods[f'magnetics.b_field_pol_probe.{idx_out}.field.data']
            axs[1, 1].plot(common_mag_time, bz_measured_out, label='Measured')
            if rz_out[0] != 'N/A': # Only calculate if coords are valid
                time_coil_out, _, _, bz_coil_out = compute_point_vacuum_fields_ods(ods, [rz_out], mode='pf_active')
                time_vacuum_out, _, _, bz_vacuum_out = compute_point_vacuum_fields_ods(ods, [rz_out], mode='vacuum')
                time_coil_out = time_coil_out * time_scale
                time_vacuum_out = time_vacuum_out * time_scale
                axs[1, 1].plot(time_coil_out, bz_coil_out[:,0], label='Coil')
                axs[1, 1].plot(time_vacuum_out, bz_vacuum_out[:,0], label='Vacuum')
        except KeyError as e:
            print(f"Error plotting outboard Bz probe {idx_out}: {e}")
        except Exception as e:
             print(f"Calculation error for outboard Bz probe {idx_out}: {e}")

    # Flux Loop (axs[1,2])
    fl_name = list(flux_loops.keys())[0] if flux_loops else None # Take the first flux loop defined
    if common_mag_time is not None and fl_name:
        idx_fl = flux_loops[fl_name]['idx']
        rz_fl = flux_loops[fl_name].get('coords') # For flux loops, position is often an outline.
                                                 # For simplicity, we might use a representative point if needed or just the index.
                                                 # The compute_point_vacuum_fields_ods needs a point.
                                                 # For now, we'll assume a point can be derived or is given if contributions are calculated.
        if rz_fl is None: # Attempt to get a representative R,Z if not given
            try:
                r_fl_pts = ods[f'magnetics.flux_loop.{idx_fl}.position.0.r'] # Assuming outline
                z_fl_pts = ods[f'magnetics.flux_loop.{idx_fl}.position.0.z']
                rz_fl = (np.mean(r_fl_pts), np.mean(z_fl_pts)) # Use centroid as representative point for calc
            except KeyError:
                 print(f"Could not get coordinates for Flux Loop {idx_fl}")
                 rz_fl = ('N/A', 'N/A')

        axs[1, 2].set_ylabel(f'Flux Loop ({rz_fl[0]:.3f}m, {rz_fl[1]:.3f}m) [Wb]' if isinstance(rz_fl[0], float) else 'Flux Loop [Wb]')
        try:
            psi_measured = ods[f'magnetics.flux_loop.{idx_fl}.flux.data']
            axs[1, 2].plot(common_mag_time, psi_measured, label='Measured')
            if rz_fl[0] != 'N/A': # Only calculate if coords are valid
                time_coil_fl, _, _, psi_coil_fl = compute_point_vacuum_fields_ods(ods, [rz_fl], mode='pf_active')
                time_passive_fl, _, _, psi_passive_fl = compute_point_vacuum_fields_ods(ods, [rz_fl], mode='pf_passive')
                time_coil_fl = time_coil_fl * time_scale
                time_passive_fl = time_passive_fl * time_scale
                axs[1, 2].plot(time_coil_fl, psi_coil_fl[:,0], label='Coil')
                axs[1, 2].plot(time_passive_fl, psi_coil_fl[:,0] + psi_passive_fl[:,0], label='Coil+Eddy')
        except KeyError as e:
            print(f"Error plotting flux loop {idx_fl}: {e}")
        except Exception as e:
            print(f"Calculation error for flux loop {idx_fl}: {e}")

    # --- General Plot Settings ---
    for i in range(3):
        axs[0, i].grid(True)
        axs[1, i].grid(True)
        axs[1, i].set_xlabel(f'Time [{xunit}]')
        axs[1, i].legend()
        if xlim_processed:
            axs[0,i].set_xlim(xlim_processed)
            axs[1,i].set_xlim(xlim_processed)
        else: # If no xlim_processed, try to share x-axis for each column if data exists
            if axs[0,i].lines and axs[1,i].lines: # Check if both subplots in a column have data
                 # Create a new twin Axes for axs[0,i] that shares the x-axis with axs[1,i]
                 # This is a bit tricky after plots are made. A simpler approach is to set xlims from data if not specified.
                 # For now, we rely on xlim_processed or individual plot auto-scaling.
                 pass 

    # Set xticklabels for top row to be invisible
    for i in range(3):
        axs[0, i].tick_params(axis='x', labelbottom=False)

    # Titles
    axs[0, 1].set_title('Full Circuit Current Waveform')
    axs[1, 1].set_title('Contributions to Measured Signal')

    # Draw vertical line for time_of_interest
    if time_of_interest is not None:
        time_line_val = (time_of_interest - (onset if onset is not None else 0)) * time_scale
        for i in range(2):
            for j in range(3):
                axs[i, j].axvline(time_line_val, color='grey', linestyle='--')

    plt.tight_layout(rect=[0, 0.03, 1, 0.95]) # Adjust rect for suptitle
    plt.show()

<<<<<<< Updated upstream
=======
=======

>>>>>>> f7b6d460
if __name__ == "__main__":
    from omas import ODS, ODC
    import numpy as np
    import inspect
    import sys
    import vaft

    # 1. Setup sample ODS and ODC
    ods = vaft.omas.sample_ods()
    odc = vaft.omas.sample_odc()

    # 2. List of all public plotting functions to test
    current_module = sys.modules[__name__]
    all_plot_functions_to_test = [
        'pf_active_time_current',
        'pf_active_time_current_turns',
        'magnetics_time_ip',
        'magnetics_time_diamagnetic_flux',
        'magnetics_time_flux_loop_flux',
        'magnetics_time_b_field_pol_probe_field',
        'equilibrium_time_plasma_current',
        'equilibrium_time_li',
        'equilibrium_time_beta_pol',
        'equilibrium_time_beta_tor',
        'equilibrium_time_beta_n',
        'equilibrium_time_w_mhd',
        'equilibrium_time_w_mag',
        'equilibrium_time_w_tot',
        'equilibrium_time_q0',
        'equilibrium_time_q95',
        'equilibrium_time_qa',
        'equilibrium_time_major_radius',
        'spectrometer_uv_time_intensity',
        'tf_time_b_field_tor',
        'tf_time_b_field_tor_vacuum_r',
        'tf_time_coil_current',
        'barometry_time_pressure',
<<<<<<< HEAD
        'electromagnetics_time_current',
=======
>>>>>>> f7b6d460
    ]

    # 4. Define common test options
    test_labels_ods = ['shot'] 
    test_labels_odc = ['1', '2', '3'] # Test 'key' and a custom list for ODC
    test_xunits = ['s', 'ms']
    test_xlims_general = ['plasma', 'coil', 'none']
    test_xlims_short_pulse = [[0.0, 0.05], [0.001, 0.02]] # For typical short pulse data in samples

    for func_name in all_plot_functions_to_test:
        func_to_test = getattr(current_module, func_name, None)
        if func_to_test is None:
            print(f"ERROR: Function {func_name} not found in module. Skipping.")
            continue

        print(f"\\n--- Testing {func_name} ---")
        sig = inspect.signature(func_to_test)
        params = sig.parameters

        # --- ODS Test Call ---
        ods_call_args = {}
        if 'label' in params: ods_call_args['label'] = test_labels_ods[0]
        if 'xunit' in params: ods_call_args['xunit'] = test_xunits[0]
        if 'xlim' in params: ods_call_args['xlim'] = test_xlims_general[0]
        
        # Default yunits for ODS call
        yunit_map = {
            'pf_active_time_current': 'kA', 'pf_active_time_current_turns': 'kA_T',
            'magnetics_time_ip': 'MA', 'magnetics_time_diamagnetic_flux': 'Wb',
            'magnetics_time_flux_loop_flux': 'Wb', 'magnetics_time_b_field_pol_probe_field': 'T',
            'equilibrium_time_plasma_current': 'MA', 'equilibrium_time_w_mhd': 'J',
            'equilibrium_time_w_mag': 'J', 'equilibrium_time_w_tot': 'J',
            'equilibrium_time_major_radius': 'm', 'spectrometer_uv_time_intensity': 'a.u.',
            'tf_time_b_field_tor': 'T', 'tf_time_b_field_tor_vacuum_r': 'T·m',
            'tf_time_coil_current': 'kA', 'barometry_time_pressure': 'Pa',
        }
        if 'yunit' in params and func_name in yunit_map:
            ods_call_args['yunit'] = yunit_map[func_name]
        elif 'yunit' in params and params['yunit'].default is not inspect.Parameter.empty:
             ods_call_args['yunit'] = params['yunit'].default


        # Default indices for ODS call
        indices_map_ods = {
            'pf_active_time_current': 'used', 'pf_active_time_current_turns': 0,
            'magnetics_time_flux_loop_flux': 'all', 'magnetics_time_b_field_pol_probe_field': 0,
            'spectrometer_uv_time_intensity': 'H_alpha',
        }
        if 'indices' in params and func_name in indices_map_ods:
            ods_call_args['indices'] = indices_map_ods[func_name]
        elif 'indices' in params and params['indices'].default is not inspect.Parameter.empty:
             ods_call_args['indices'] = params['indices'].default

        print(f"  Calling with ODS and options: {ods_call_args}")
        try:
            func_to_test(ods, **ods_call_args)
            print(f"    {func_name}(ods) attempt finished.")
        except Exception as e:
            print(f"    ERROR during {func_name}(ods): {e}")
            import traceback
            traceback.print_exc()

        # --- ODC Test Call (with different options) ---
        odc_call_args = {}
        if 'label' in params: odc_call_args['label'] = test_labels_odc[0] # 'key'
        if 'xunit' in params: odc_call_args['xunit'] = test_xunits[1] if len(test_xunits)>1 else test_xunits[0]
        if 'xlim' in params: 
            odc_call_args['xlim'] = test_xlims_short_pulse[0] if 'pf_active' in func_name or 'ip' in func_name or 'spectrometer' in func_name else test_xlims_general[1]

        # Vary yunits for ODC call if possible
        yunit_map_odc_variant = {
            'pf_active_time_current': 'A', 'pf_active_time_current_turns': 'A_T',
            'magnetics_time_ip': 'kA', 
            'equilibrium_time_plasma_current': 'kA',
            'tf_time_b_field_tor': 'mT', 'tf_time_b_field_tor_vacuum_r': 'mT·m',
            'tf_time_coil_current': 'A', 'barometry_time_pressure': 'mbar',
        }
        if 'yunit' in params and func_name in yunit_map_odc_variant:
            odc_call_args['yunit'] = yunit_map_odc_variant[func_name]
        elif 'yunit' in params and func_name in yunit_map: # fallback to base yunit if no variant
             odc_call_args['yunit'] = yunit_map[func_name]
        elif 'yunit' in params and params['yunit'].default is not inspect.Parameter.empty: # fallback to default
             odc_call_args['yunit'] = params['yunit'].default


        # Vary indices for ODC call
        indices_map_odc = {
            'pf_active_time_current': 'all', 'pf_active_time_current_turns': [0, 1] if 'pf_active.coil.1.name' in ods else [0], # Check if coil 1 was added
            'magnetics_time_flux_loop_flux': 'inboard', 
            'magnetics_time_b_field_pol_probe_field': ['outboard', 0], # Test list of mixed types if applicable by func
            'spectrometer_uv_time_intensity': ['C_II', 'O_V', 'H_beta'],
        }
        if 'indices' in params and func_name in indices_map_odc:
            odc_call_args['indices'] = indices_map_odc[func_name]
        elif 'indices' in params and func_name in indices_map_ods: # fallback to ODS indices if no ODC variant
            odc_call_args['indices'] = indices_map_ods[func_name]
        elif 'indices' in params and params['indices'].default is not inspect.Parameter.empty: # fallback to default
             odc_call_args['indices'] = params['indices'].default
        
        # Special case for label list for ODC
        if 'label' in params and odc_call_args.get('label') == 'key': # If testing with odc and label can be a list
             if len(test_labels_odc) > 1 and isinstance(test_labels_odc[1], list):
                 if len(odc.keys()) == len(test_labels_odc[1]):
                    odc_call_args_custom_label = odc_call_args.copy()
                    odc_call_args_custom_label['label'] = test_labels_odc[1]
                    print(f"  Calling with ODC and custom list label, options: {odc_call_args_custom_label}")
                    try:
                        func_to_test(odc, **odc_call_args_custom_label)
                        print(f"    {func_name}(odc, custom label) attempt finished.")
                    except Exception as e:
                        print(f"    ERROR during {func_name}(odc, custom label): {e}")
                        traceback.print_exc()


        print(f"  Calling with ODC and options: {odc_call_args}")
        try:
            func_to_test(odc, **odc_call_args)
            print(f"    {func_name}(odc) attempt finished.")
        except Exception as e:
            print(f"    ERROR during {func_name}(odc): {e}")
            traceback.print_exc()

    print("\\nAll listed test plots attempted.")
    print("IMPORTANT: Ensure the sample ODS was populated with VEST-specific data paths for meaningful tests.")
<<<<<<< HEAD
    print("Many functions might show empty plots or errors if ods.sample() data is insufficient.")
>>>>>>> Stashed changes
=======
    print("Many functions might show empty plots or errors if ods.sample() data is insufficient.")
>>>>>>> f7b6d460
<|MERGE_RESOLUTION|>--- conflicted
+++ resolved
@@ -7,52 +7,14 @@
 from vaft.process import signal_onoffset, is_signal_active
 import matplotlib.pyplot as plt
 import numpy as np
-<<<<<<< HEAD
-<<<<<<< Updated upstream
-=======
-from vaft.omas import odc_or_ods_check
-from vaft.plot.utils import get_from_path, extract_labels_from_odc
-from vaft.omas.process_wrapper import compute_point_vacuum_fields_ods
-import vaft.omas
-
->>>>>>> Stashed changes
-=======
 from .utils import odc_or_ods_check, get_from_path, extract_labels_from_odc
->>>>>>> f7b6d460
 
 """
 Fllowing functions are tools for plotting time series data.
 """
 
-<<<<<<< HEAD
-<<<<<<< Updated upstream
-def odc_or_ods_check(odc_or_ods):
-    """
-    Check input type and initialize ODC if necessary.
-    
-    Parameters:
-    odc_or_ods (ODC or ODS): Input object to check.
-    
-    Returns:
-    ODC: Initialized ODC object.
-    
-    Raises:
-    TypeError: If input is not of type ODS or ODC.
-    """
-    if isinstance(odc_or_ods, ODC):
-        return odc_or_ods
-    elif isinstance(odc_or_ods, ODS):
-        odc = ODC()
-        odc['0'] = odc_or_ods
-        return odc
-=======
-def handle_xlim(odc_or_ods, xlim_param='plasma'):
-    """Helper function to handle xlim logic."""
-    odc = odc_or_ods_check(odc_or_ods)
-=======
 def _handle_xlim(odc, xlim_param, default_type='plasma'):
     """Helper function to handle xlim logic."""
->>>>>>> f7b6d460
     if xlim_param == 'none':
         return None
     elif xlim_param == 'plasma':
@@ -61,20 +23,6 @@
         return set_xlim_time(odc, type='coil')
     elif isinstance(xlim_param, list) and len(xlim_param) == 2:
         return xlim_param
-<<<<<<< HEAD
-    else:
-        print(f"Invalid xlim: {xlim_param}, using default 'plasma'")
-        return set_xlim_time(odc, type='plasma')
-
-def handle_labels(odc, label_param, default_opt='key'):
-    """Helper function to handle label logic."""
-    if isinstance(label_param, list) and len(label_param) == len(odc.keys()):
-        return label_param
-    elif label_param in ['shot', 'pulse', 'run', 'key']:
-        return extract_labels_from_odc(odc, opt=label_param)
->>>>>>> Stashed changes
-=======
->>>>>>> f7b6d460
     else:
         print(f"Invalid xlim: {xlim_param}, using default '{default_type}'")
         return set_xlim_time(odc, type=default_type)
@@ -163,83 +111,8 @@
     else:
         raise ValueError("indices must be 'used', 'all', or a list of integers")
 
-<<<<<<< HEAD
-<<<<<<< Updated upstream
-=======
 def _plot_pf_active_time_generic(odc_or_ods, indices_param, label_param, xunit, yunit_label, title_suffix, data_retrieval_func, xlim_param, y_value_multiplier_func=None):
     """Generic plotting function for pf_active coil data with subplots."""
-    odc = odc_or_ods_check(odc_or_ods)
-    xlim_processed = handle_xlim(odc_or_ods, xlim_param)
-    labels = handle_labels(odc, label_param)
-    
-    coil_indices = _determine_coil_indices(odc, indices_param)
-
->>>>>>> Stashed changes
-    if not coil_indices:
-        print("No valid coils found to plot")
-        return
-
-    # Create subplots
-    nrows = len(coil_indices)
-    fig, axs = plt.subplots(nrows, 1, figsize=(10, 2.5*nrows))
-    if nrows == 1:
-        axs = [axs]
-
-    # Plot each coil in its own subplot
-    for ax, coil_idx in zip(axs, coil_indices):
-        for key, lbl in zip(odc.keys(), labels):
-            ods = odc[key]
-            try:
-                # Handle time unit conversion
-                time = ods['pf_active.time']
-                if xunit == 'ms':
-                    time = time * 1e3
-
-                # Handle current data and unit conversion
-                data = ods[f'pf_active.coil.{coil_idx}.current.data']
-                name = ods[f'pf_active.coil.{coil_idx}.name']
-                if yunit == 'MA':
-                    data = data / 1e6
-                elif yunit == 'kA':
-                    data = data / 1e3
-                ax.plot(time, data, label=lbl)
-            except KeyError:
-                continue  # Skip if coil doesn't exist in this ODS
-        ax.set_ylabel(f'{name} Current [{yunit}]')
-        # only show xlabel for the last subplot
-        if coil_idx == len(coil_indices) - 1:
-            ax.set_xlabel(f'Time [{xunit}]')
-        # only show legend for the first subplot
-        if coil_idx == 0:
-            ax.set_title(f'pf active time-current')
-            ax.legend()
-        if xlim is not None:
-            ax.set_xlim(xlim)
-    plt.tight_layout()
-    plt.show()
-
-def pf_active_time_current_turns(odc_or_ods, indices='used', label='shot', xunit='s', yunit='kA_T', xlim='plasma'):
-    """
-    Plot PF coil currents multiplied by turns in n x 1 subplots.
-
-    Parameters:
-        odc_or_ods: ODS or ODC
-            The input data. Can be a single ODS or a collection of ODS objects (ODC).
-        indices: str or list of int
-            The indices of the coils to plot. Can be 'used', 'all', or a list of indices.
-        label: str
-            The option for the legend. Can be 'shot', 'key', 'run', or a list of labels.
-        xunit: str
-            The unit of the x-axis. Can be 's', 'ms', or 'us'.
-        yunit: str
-            The unit of the y-axis. Can be 'kA_T', 'MA_T', or 'A_T'.
-        xlim: str or list
-            The x-axis limits. Can be 'plasma', 'coil', 'none', or a list of two floats.
-    """
-=======
-def _plot_pf_active_time_generic(odc_or_ods, indices_param, label_param, xunit, yunit_label, title_suffix, data_retrieval_func, xlim_param, y_value_multiplier_func=None):
-    """Generic plotting function for pf_active coil data with subplots."""
->>>>>>> f7b6d460
     odc = odc_or_ods_check(odc_or_ods)
     xlim_processed = _handle_xlim(odc, xlim_param)
     labels = _handle_labels(odc, label_param)
@@ -357,8 +230,6 @@
     odc = odc_or_ods_check(odc_or_ods)
     
     # Handle xlim
-<<<<<<< HEAD
-<<<<<<< Updated upstream
     if xlim == 'none':
         xlim = None
     elif xlim == 'plasma':
@@ -376,18 +247,6 @@
         labels = label
     else:
         labels = extract_labels_from_odc(odc, opt=label)
-=======
-    xlim_processed = handle_xlim(odc_or_ods, xlim)
-
-    # Handle labels
-    labels = handle_labels(odc, label)
->>>>>>> Stashed changes
-=======
-    xlim_processed = _handle_xlim(odc, xlim)
-
-    # Handle labels
-    labels = _handle_labels(odc, label)
->>>>>>> f7b6d460
 
     plt.figure(figsize=(10, 4))
     
@@ -442,8 +301,6 @@
     odc = odc_or_ods_check(ods_or_odc)
     
     # Handle xlim
-<<<<<<< HEAD
-<<<<<<< Updated upstream
     if xlim == 'none':
         xlim = None
     elif xlim == 'plasma':
@@ -464,18 +321,6 @@
     else:
         print(f"Invalid label: {label}, using key as label.")
         labels = extract_labels_from_odc(odc, opt='key')
-=======
-    xlim_processed = handle_xlim(ods_or_odc, xlim)
-
-    # Handle labels
-    labels = handle_labels(odc, label)
->>>>>>> Stashed changes
-=======
-    xlim_processed = _handle_xlim(odc, xlim)
-
-    # Handle labels
-    labels = _handle_labels(odc, label)
->>>>>>> f7b6d460
 
     # Determine if multiple diamagnetic_flux entries exist
     # Assuming only one diamagnetic_flux entry per ODS
@@ -570,12 +415,38 @@
         else:
             raise ValueError("If indices is a list, it must contain only integers.")
     else:
-<<<<<<< HEAD
-<<<<<<< Updated upstream
-        raise ValueError("indices must be 'all', 'inboard', 'outboard', or a list of integers")
-=======
-=======
->>>>>>> f7b6d460
+        print(f"Invalid label: {label}, using key as label.")
+        labels = extract_labels_from_odc(odc, opt='key')
+
+    # Determine flux loop indices to plot
+    if indices == 'all':
+        flux_indices = []
+        for key in odc.keys():
+            ods = odc[key]
+            if 'magnetics.flux_loop' in ods:
+                num_flux = len(ods['magnetics.flux_loop'])
+                for i in range(num_flux):
+                    flux_indices.append(i)
+        flux_indices = sorted(set(flux_indices))
+    elif indices == 'inboard':
+        flux_indices = []
+        for key in odc.keys():
+            ods = odc[key]
+            inboard = _find_flux_loop_inboard_indices(ods)
+            flux_indices.extend(inboard[0])
+        flux_indices = sorted(set(flux_indices))
+    elif indices == 'outboard':
+        flux_indices = []
+        for key in odc.keys():
+            ods = odc[key]
+            outboard = _find_flux_loop_outboard_indices(ods)
+            flux_indices.extend(outboard[0])
+        flux_indices = sorted(set(flux_indices))
+    elif isinstance(indices, int):
+        flux_indices = [indices]
+    elif isinstance(indices, list):
+        flux_indices = indices
+    else:
         raise ValueError(f"indices must be 'all', one of {list(find_funcs.keys())}, an integer, or a list of integers.")
 
 def _plot_magnetics_time_subplot_generic(odc_or_ods, indices_param, label_param, xunit, yunit,
@@ -583,18 +454,10 @@
                                     title_base, ylabel_base, find_funcs, xlim_param):
     """Generic plotting function for magnetics data (flux_loop, b_pol_probe) with subplots."""
     odc = odc_or_ods_check(odc_or_ods)
-<<<<<<< HEAD
-    xlim_processed = handle_xlim(odc_or_ods, xlim_param)
-    labels = handle_labels(odc, label_param)
+    xlim_processed = _handle_xlim(odc_or_ods, xlim_param)
+    labels = _handle_labels(odc, label_param)
 
     item_indices = _determine_magnetics_indices(odc, indices_param, ods_path_prefix, find_funcs)
->>>>>>> Stashed changes
-=======
-    xlim_processed = _handle_xlim(odc, xlim_param)
-    labels = _handle_labels(odc, label_param)
-
-    item_indices = _determine_magnetics_indices(odc, indices_param, ods_path_prefix, find_funcs)
->>>>>>> f7b6d460
 
     if not item_indices:
         print(f"No valid {ylabel_base.lower()} found to plot for indices: {indices_param}")
@@ -726,26 +589,21 @@
 def magnetics_time_b_field_pol_probe_field(ods_or_odc, indices='all', label='shot', xunit='s', yunit='T', xlim='plasma'):
     """
     Plot B-field time series from B-field poloidal probes.
-    """
-<<<<<<< HEAD
-<<<<<<< Updated upstream
-    odc = odc_or_ods_check(ods_or_odc)
-    
-    # Handle xlim
-    if xlim == 'none':
-        xlim = None
-    elif xlim == 'plasma':
-        xlim = set_xlim_time(odc, type='plasma')
-    elif xlim == 'coil':
-        xlim = set_xlim_time(odc, type='coil')
-    elif isinstance(xlim, list) and len(xlim) == 2:
-        xlim = xlim
-    else:
-        print(f"Invalid xlim: {xlim}, using default 'plasma'")
-        xlim = set_xlim_time(odc, type='plasma')
-=======
-=======
->>>>>>> f7b6d460
+    
+    Parameters:
+        ods_or_odc: ODS or ODC
+            The input data. Can be a single ODS or a collection of ODS objects (ODC).
+        indices: str or list of int
+            The B-pol probe indices to plot. Can be 'all', 'inboard', 'outboard', 'side', or a list of indices.
+        label: str
+            The option for the legend. Can be 'shot', 'key', 'run', or a list of labels.
+        xunit: str
+            The unit of the x-axis. Can be 's', 'ms', or 'us'.
+        yunit: str
+            The unit of the y-axis. Typically 'T' for Tesla.
+        xlim: str or list
+            The x-axis limits. Can be 'plasma', 'coil', 'none', or a list of two floats.
+    """
     find_funcs = {
         'inboard': _find_bpol_probe_inboard_indices,
         'outboard': _find_bpol_probe_outboard_indices,
@@ -759,7 +617,6 @@
                                     ylabel_base='B-field',
                                     find_funcs=find_funcs,
                                     xlim_param=xlim)
-<<<<<<< HEAD
 
 
 """
@@ -769,8 +626,8 @@
 def _plot_equilibrium_time_quantity(odc_or_ods, quantity_key, ylabel, title_suffix, label='shot', xunit='s', yunit=None, xlim='plasma'):
     """Helper function to plot generic equilibrium quantities."""
     odc = odc_or_ods_check(odc_or_ods)
-    xlim_processed = handle_xlim(odc_or_ods, xlim)
-    labels = handle_labels(odc, label)
+    xlim_processed = _handle_xlim(odc_or_ods, xlim)
+    labels = _handle_labels(odc, label)
 
     plt.figure(figsize=(10, 4))
     for key, lbl in zip(odc.keys(), labels):
@@ -842,50 +699,94 @@
     """
     _plot_equilibrium_time_quantity(odc_or_ods, 'beta_normal', 'Normalized Beta [beta_n]', 'Normalized Beta',
                              label=label, xunit=xunit, yunit=None, xlim=xlim)
->>>>>>> Stashed changes
-=======
->>>>>>> f7b6d460
-
-
-"""
-Equilibrium plotting functions
-"""
-
-def _plot_equilibrium_time_quantity(odc_or_ods, quantity_key, ylabel, title_suffix, label='shot', xunit='s', yunit=None, xlim='plasma'):
-    """Helper function to plot generic equilibrium quantities."""
-    odc = odc_or_ods_check(odc_or_ods)
-    xlim_processed = _handle_xlim(odc, xlim)
-    labels = _handle_labels(odc, label)
-
-    plt.figure(figsize=(10, 4))
-    for key, lbl in zip(odc.keys(), labels):
-        ods = odc[key]
-        try:
-            ts = ods['equilibrium.time_slice']
-            time_data = np.array([t['time'] for t in ts])
-            quantity_data = np.array([t['global_quantities'][quantity_key] for t in ts])
-            
-            if xunit == 'ms':
-                time_data = time_data * 1e3
-            
-            if yunit:
-                if yunit == 'kA':
-                    quantity_data = quantity_data / 1e3
-                elif yunit == 'MA':
-                    quantity_data = quantity_data / 1e6
-            
-            plt.plot(time_data, quantity_data, label=lbl)
-        except Exception as e:
-            print(f"Missing equilibrium {quantity_key} in {key}: {e}")
-            continue
-            
-    plt.xlabel(f'Time [{xunit}]')
-    plt.ylabel(ylabel)
-    plt.title(f'Equilibrium {title_suffix}')
-    plt.grid(True)
-    plt.legend()
-    if xlim_processed is not None:
-        plt.xlim(xlim_processed)
+
+    # Handle labels
+    if isinstance(label, list) and len(label) == len(odc.keys()):
+        labels = label
+    elif label in ['shot', 'pulse', 'run', 'key']:
+        labels = extract_labels_from_odc(odc, opt=label)
+    else:
+        print(f"Invalid label: {label}, using key as label.")
+        labels = extract_labels_from_odc(odc, opt='key')
+
+    # Determine B-pol probe indices to plot
+    if indices == 'all':
+        probe_indices = []
+        for key in odc.keys():
+            ods = odc[key]
+            if 'magnetics.b_field_pol_probe' in ods:
+                num_probes = len(ods['magnetics.b_field_pol_probe'])
+                for i in range(num_probes):
+                    probe_indices.append(i)
+        probe_indices = sorted(set(probe_indices))
+    elif indices == 'inboard':
+        probe_indices = []
+        for key in odc.keys():
+            ods = odc[key]
+            inboard = _find_bpol_probe_inboard_indices(ods)
+            probe_indices.extend(inboard[0])
+        probe_indices = sorted(set(probe_indices))
+    elif indices == 'outboard':
+        probe_indices = []
+        for key in odc.keys():
+            ods = odc[key]
+            outboard = _find_bpol_probe_outboard_indices(ods)
+            probe_indices.extend(outboard[0])
+        probe_indices = sorted(set(probe_indices))
+    elif indices == 'side':
+        probe_indices = []
+        for key in odc.keys():
+            ods = odc[key]
+            side = _find_bpol_probe_side_indices(ods)
+            probe_indices.extend(side[0])
+        probe_indices = sorted(set(probe_indices))
+    elif isinstance(indices, int):
+        probe_indices = [indices]
+    elif isinstance(indices, list):
+        probe_indices = indices
+    else:
+        raise ValueError("indices must be 'all', 'inboard', 'outboard', 'side', or a list of integers")
+
+    if not probe_indices:
+        print("No valid B-pol probes found to plot")
+        return
+
+    # Create subplots
+    nrows = len(probe_indices)
+    fig, axs = plt.subplots(nrows, 1, figsize=(10, 2.5*nrows))
+    if nrows == 1:
+        axs = [axs]
+
+    # Plot each B-pol probe in its own subplot
+    for ax, probe_idx in zip(axs, probe_indices):
+        for key, lbl in zip(odc.keys(), labels):
+            ods = odc[key]
+            try:
+                # Get time data and convert units
+                time = ods['magnetics.b_field_pol_probe.time']
+                if xunit == 'ms':
+                    time = time * 1e3
+
+                # Get B-field data and convert units if necessary
+                field = ods[f'magnetics.b_field_pol_probe.{probe_idx}.field.data']
+                data = field  # Adjust if yunit requires conversion
+
+                ax.plot(time, data, label=lbl)
+            except KeyError as e:
+                print(f"Missing data for B-pol probe {probe_idx} in {key}: {e}")
+                continue
+
+        ax.set_ylabel(f'B-field [{yunit}]')
+        # only show xlabel for the last subplot
+        if probe_idx == probe_indices[-1]:
+            ax.set_xlabel(f'Time [{xunit}]')
+        if probe_idx == probe_indices[0]:
+            ax.set_title('B-field Poloidal Probe Time Series')
+            ax.legend()
+        ax.grid(True)
+        if xlim is not None:
+            ax.set_xlim(xlim)
+
     plt.tight_layout()
     plt.show()
 
@@ -984,8 +885,6 @@
     Plot equilibrium major radius (geometric_axis.r) time series.
     """
     odc = odc_or_ods_check(odc_or_ods)
-<<<<<<< HEAD
-<<<<<<< Updated upstream
     
     # Line mapping configuration
     LINE_MAP = {
@@ -999,27 +898,15 @@
         'O_II': (1, 5),
         'O_V': (1, 6)
     }
-=======
     xlim_processed = handle_xlim(odc_or_ods, xlim)
     labels = handle_labels(odc, label)
-=======
-    xlim_processed = _handle_xlim(odc, xlim)
-    labels = _handle_labels(odc, label)
->>>>>>> f7b6d460
     plt.figure(figsize=(10, 4))
     for key, lbl in zip(odc.keys(), labels):
         ods = odc[key]
         try:
-<<<<<<< HEAD
             time = ods['equilibrium.time']
             # Note: Path for major radius is different
             majr = ods['equilibrium.time_slice.:.boundary.geometric_axis.r'] 
-=======
-            ts = ods['equilibrium.time_slice']
-            time = np.array([t['time'] for t in ts])
-            # Note: Path for major radius is different
-            majr = np.array([t['boundary']['geometric_axis']['r'] for t in ts]) 
->>>>>>> f7b6d460
             if xunit == 'ms':
                 time = time * 1e3
             plt.plot(time, majr, label=lbl)
@@ -1035,79 +922,17 @@
         plt.xlim(xlim_processed)
     plt.tight_layout()
     plt.show()
-<<<<<<< HEAD
 
 """
 spectrometer_uv (filterscope)
 """
->>>>>>> Stashed changes
-=======
->>>>>>> f7b6d460
-
-"""
-spectrometer_uv (filterscope)
-"""
-
-<<<<<<< HEAD
-<<<<<<< Updated upstream
-    # Verify valid lines
-    valid_lines = []
-    for line in selected_lines:
-        if line in LINE_MAP:
-            valid_lines.append(line)
-        else:
-            print(f"Warning: Invalid line index {line} ignored")
-=======
+
+
 def _plot_spectrometer_subplot_generic(odc_or_ods, indices_param, label_param, xunit, yunit, 
                                        line_map, xlim_param):
     """Generic plotting function for spectrometer data with subplots."""
     odc = odc_or_ods_check(odc_or_ods)
-    xlim_processed = handle_xlim(odc_or_ods, xlim_param)
-    labels = handle_labels(odc, label_param)
-
-    selected_lines = _determine_spectrometer_lines(indices_param, line_map)
->>>>>>> Stashed changes
-=======
-# spectrometer_uv specific LINE_MAP
-SPECTROMETER_LINE_MAP = {
-    'H_alpha': (0, 0),
-    'O_I': (0, 1),
-    'H_alpha_fast': (1, 0),
-    'H_beta': (1, 1),
-    'H_gamma': (1, 2),
-    'C_II': (1, 3),
-    'C_III': (1, 4),
-    'O_II': (1, 5),
-    'O_V': (1, 6)
-}
-
-def _determine_spectrometer_lines(indices_param, line_map):
-    """Helper to determine spectrometer lines to plot."""
-    if indices_param == 'all':
-        return list(line_map.keys())
-    elif isinstance(indices_param, str):
-        if indices_param in line_map:
-            return [indices_param]
-        else:
-            print(f"Warning: Invalid line index {indices_param} ignored. Available: {list(line_map.keys())}")
-            return []
-    elif isinstance(indices_param, list):
-        valid_lines = []
-        for line in indices_param:
-            if line in line_map:
-                valid_lines.append(line)
-            else:
-                print(f"Warning: Invalid line index {line} ignored. Available: {list(line_map.keys())}")
-        return valid_lines
-    else:
-        raise ValueError("indices must be 'all', a valid line name string, or a list of valid line names.")
->>>>>>> f7b6d460
-
-def _plot_spectrometer_subplot_generic(odc_or_ods, indices_param, label_param, xunit, yunit, 
-                                       line_map, xlim_param):
-    """Generic plotting function for spectrometer data with subplots."""
-    odc = odc_or_ods_check(odc_or_ods)
-    xlim_processed = _handle_xlim(odc, xlim_param)
+    xlim_processed = _handle_xlim(odc_or_ods, xlim_param)
     labels = _handle_labels(odc, label_param)
 
     selected_lines = _determine_spectrometer_lines(indices_param, line_map)
@@ -1127,18 +952,8 @@
         for key, lbl in zip(odc.keys(), labels):
             ods = odc[key]
             try:
-<<<<<<< HEAD
-<<<<<<< Updated upstream
-                time = ods[f'spectrometer_uv.channel.{channel}.processed_line.{line_idx}.intensity.time']
-                data = ods[f'spectrometer_uv.channel.{channel}.processed_line.{line_idx}.intensity.data']
-=======
                 time_data = ods[f'spectrometer_uv.time']
                 data_val = ods[f'spectrometer_uv.channel.{channel}.processed_line.{line_idx}.intensity.data']
->>>>>>> Stashed changes
-=======
-                time_data = ods[f'spectrometer_uv.channel.{channel}.processed_line.{line_idx}.intensity.time']
-                data_val = ods[f'spectrometer_uv.channel.{channel}.processed_line.{line_idx}.intensity.data']
->>>>>>> f7b6d460
                 
                 if xunit == 'ms':
                     time_data = time_data * 1e3
@@ -1196,37 +1011,10 @@
     odc = odc_or_ods_check(odc_or_ods)
     
     # Handle xlim
-<<<<<<< HEAD
-<<<<<<< Updated upstream
-    if xlim == 'none':
-        xlim = None
-    elif xlim == 'plasma':
-        xlim = set_xlim_time(odc, type='plasma')
-    elif xlim == 'coil':
-        xlim = set_xlim_time(odc, type='coil')
-    elif isinstance(xlim, list) and len(xlim) == 2:
-        xlim = xlim
-    else:
-        print(f"Invalid xlim: {xlim}, using default 'plasma'")
-        xlim = set_xlim_time(odc, type='plasma')
-
-    # Handle labels
-    if isinstance(label, list) and len(label) == len(odc.keys()):
-        labels = label
-    else:
-        labels = extract_labels_from_odc(odc, opt=label)
-=======
-    xlim_processed = handle_xlim(odc_or_ods, xlim)
-
-    # Handle labels
-    labels = handle_labels(odc, label)
->>>>>>> Stashed changes
-=======
-    xlim_processed = _handle_xlim(odc, xlim)
+    xlim_processed = _handle_xlim(odc_or_ods, xlim)
 
     # Handle labels
     labels = _handle_labels(odc, label)
->>>>>>> f7b6d460
 
     plt.figure(figsize=(10, 4))
     
@@ -1279,37 +1067,10 @@
     odc = odc_or_ods_check(odc_or_ods)
     
     # Handle xlim
-<<<<<<< HEAD
-<<<<<<< Updated upstream
-    if xlim == 'none':
-        xlim = None
-    elif xlim == 'plasma':
-        xlim = set_xlim_time(odc, type='plasma')
-    elif xlim == 'coil':
-        xlim = set_xlim_time(odc, type='coil')
-    elif isinstance(xlim, list) and len(xlim) == 2:
-        xlim = xlim
-    else:
-        print(f"Invalid xlim: {xlim}, using default 'plasma'")
-        xlim = set_xlim_time(odc, type='plasma')
-
-    # Handle labels
-    if isinstance(label, list) and len(label) == len(odc.keys()):
-        labels = label
-    else:
-        labels = extract_labels_from_odc(odc, opt=label)
-=======
-    xlim_processed = handle_xlim(odc_or_ods, xlim)
-
-    # Handle labels
-    labels = handle_labels(odc, label)
->>>>>>> Stashed changes
-=======
-    xlim_processed = _handle_xlim(odc, xlim)
+    xlim_processed = _handle_xlim(odc_or_ods, xlim)
 
     # Handle labels
     labels = _handle_labels(odc, label)
->>>>>>> f7b6d460
 
     plt.figure(figsize=(10, 4))
     
@@ -1362,29 +1123,9 @@
     odc = odc_or_ods_check(odc_or_ods)
     
     # Handle xlim
-<<<<<<< HEAD
-<<<<<<< Updated upstream
-    if xlim == 'none':
-        xlim = None
-    elif xlim == 'plasma':
-        xlim = set_xlim_time(odc, type='plasma')
-    elif xlim == 'coil':
-        xlim = set_xlim_time(odc, type='coil')
-    elif isinstance(xlim, list) and len(xlim) == 2:
-        xlim = xlim
-    else:
-        print(f"Invalid xlim: {xlim}, using default 'plasma'")
-        xlim = set_xlim_time(odc, type='plasma')
-=======
-    xlim_processed = handle_xlim(odc_or_ods, xlim)
-    # Handle labels
-    labels = handle_labels(odc, label)
->>>>>>> Stashed changes
-=======
-    xlim_processed = _handle_xlim(odc, xlim)
+    xlim_processed = _handle_xlim(odc_or_ods, xlim)
     # Handle labels
     labels = _handle_labels(odc, label)
->>>>>>> f7b6d460
 
     plt.figure(figsize=(10, 4))
     
@@ -1452,37 +1193,10 @@
     odc = odc_or_ods_check(odc_or_ods)
     
     # Handle xlim
-<<<<<<< HEAD
-<<<<<<< Updated upstream
-    if xlim == 'none':
-        xlim = None
-    elif xlim == 'plasma':
-        xlim = set_xlim_time(odc, type='plasma')
-    elif xlim == 'coil':
-        xlim = set_xlim_time(odc, type='coil')
-    elif isinstance(xlim, list) and len(xlim) == 2:
-        xlim = xlim
-    else:
-        print(f"Invalid xlim: {xlim}, using default 'plasma'")
-        xlim = set_xlim_time(odc, type='plasma')
-
-    # Handle labels
-    if isinstance(label, list) and len(label) == len(odc.keys()):
-        labels = label
-    else:
-        labels = extract_labels_from_odc(odc, opt=label)
-=======
     xlim_processed = handle_xlim(odc_or_ods, xlim)
 
     # Handle labels
     labels = handle_labels(odc, label)
->>>>>>> Stashed changes
-=======
-    xlim_processed = _handle_xlim(odc, xlim)
-
-    # Handle labels
-    labels = _handle_labels(odc, label)
->>>>>>> f7b6d460
 
     plt.figure(figsize=(10, 4))
     
@@ -1724,7 +1438,6 @@
 
 """
 
-<<<<<<< HEAD
 def electromagnetics_time_current(ods: ODS, label='shot', xunit='s', xlim='plasma', 
                                coil_indices='used', 
                                bpol_probes: dict = {'inboard_bz': {'idx': 4, 'coords': None}, 
@@ -2005,11 +1718,6 @@
     plt.tight_layout(rect=[0, 0.03, 1, 0.95]) # Adjust rect for suptitle
     plt.show()
 
-<<<<<<< Updated upstream
-=======
-=======
-
->>>>>>> f7b6d460
 if __name__ == "__main__":
     from omas import ODS, ODC
     import numpy as np
@@ -2047,10 +1755,7 @@
         'tf_time_b_field_tor_vacuum_r',
         'tf_time_coil_current',
         'barometry_time_pressure',
-<<<<<<< HEAD
         'electromagnetics_time_current',
-=======
->>>>>>> f7b6d460
     ]
 
     # 4. Define common test options
@@ -2175,9 +1880,4 @@
 
     print("\\nAll listed test plots attempted.")
     print("IMPORTANT: Ensure the sample ODS was populated with VEST-specific data paths for meaningful tests.")
-<<<<<<< HEAD
-    print("Many functions might show empty plots or errors if ods.sample() data is insufficient.")
->>>>>>> Stashed changes
-=======
-    print("Many functions might show empty plots or errors if ods.sample() data is insufficient.")
->>>>>>> f7b6d460
+    print("Many functions might show empty plots or errors if ods.sample() data is insufficient.")