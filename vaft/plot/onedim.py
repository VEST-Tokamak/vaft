--- conflicted
+++ resolved
@@ -1,19 +1,9 @@
 from vaft.process import psi_to_radial
 import matplotlib.pyplot as plt
-<<<<<<< HEAD
-<<<<<<< Updated upstream
-=======
 import numpy as np
 from omas import ODS, ODC
 from .utils import odc_or_ods_check, get_from_path, extract_labels_from_odc
->>>>>>> f7b6d460
-
-=======
-import numpy as np
-from omas import ODS, ODC
-from .utils import get_from_path, extract_labels_from_odc
-from vaft.omas import odc_or_ods_check
->>>>>>> Stashed changes
+
 # legend -> time_points sec (time_slice_index)
 # axis -> radial, rho_tor_norm, psi_n, vertical...
 
