--- conflicted
+++ resolved
@@ -4,7 +4,6 @@
 import matplotlib.pyplot as plt
 import re
 
-<<<<<<< HEAD
 # ----------------------------------------------------------------------
 # Find information from ODS
 # ----------------------------------------------------------------------
@@ -50,26 +49,10 @@
     """Find the chamber boundary from the ODS."""
     return ods['wall.description_2d.0.limiter.unit.0.outline.r'], ods['wall.description_2d.0.limiter.unit.0.outline.z']
 
-<<<<<<< Updated upstream
-=======
-=======
->>>>>>> f7b6d460
-def _find_signal_onset(ods, time_key, data_key):
-    """Helper to find signal onset using vaft.process.signal_onoffset."""
-    time = ods.time(time_key)
-    data = ods[data_key]
-<<<<<<< HEAD
-    onset, _ = vaft.process.signal_onoffset(time, data, threshold = 0.05)
-    return onset
-
->>>>>>> Stashed changes
 def find_breakdown_onset(ods):
     time=ods.time('spectrometer_uv')
     data=ods['spectrometer_uv.channel.0.processed_line.0.intensity.data']
     (onset, offset) = vaft.process.signal_onoffset(time, data)
-=======
-    onset, _ = vaft.process.signal_onoffset(time, data)
->>>>>>> f7b6d460
     return onset
 
 def find_breakdown_onset(ods):
@@ -92,8 +75,6 @@
     onsets = []
     for i in range(len(ods['pf_active.channel'])):
         current = ods[f'pf_active.channel.{i}.current.data']
-<<<<<<< HEAD
-<<<<<<< Updated upstream
         (onset, offset) = vaft.process.signal_onoffset(time, current)
         onset_all.append(onset)
         onset_list.append(onset)
@@ -159,238 +140,8 @@
 
     # shift the time
     shift_time(ods, time_shift)
-=======
-=======
->>>>>>> f7b6d460
-        onset, _ = vaft.process.signal_onoffset(time, current)
-        onsets.append(onset)
-    return onsets
 
-def find_pulse_duration(ods):
-    """Find the duration of the pulse using spectrometer_uv signal."""
-    time = ods.time('spectrometer_uv')
-    data = ods['spectrometer_uv.channel.0.processed_line.0.intensity.data']
-<<<<<<< HEAD
-    onset, offset = vaft.process.signal_onoffset(time, data, threshold=0.05)
-=======
-    onset, offset = vaft.process.signal_onoffset(time, data)
->>>>>>> f7b6d460
-    return offset - onset
-
-def find_max_ip(ods):
-    """Find the maximum plasma current."""
-    current = ods['magnetics.ip.0.data']
-<<<<<<< HEAD
-    from scipy.signal import medfilt
-    data_filtered = medfilt(current, kernel_size=15)
-    
-    max_org = np.max(current)
-    max_filtered = np.max(data_filtered)
-
-    print(f"Original max IP: {max_org}, Filtered max IP: {max_filtered}")
-
-    if ods['dataset_description']['data_entry']['pulse'] == 40919 or ods['dataset_description']['data_entry']['pulse'] == '40919':
-        if max_filtered > 100:
-            raise RuntimeError("조건을 만족하지 않아 종료합니다.")
-    
-    return np.max(data_filtered)
-=======
-    return np.max(current)
->>>>>>> f7b6d460
-
-def find_bt(ods):
-    """Find the mean toroidal field at R=0.4m during plasma."""
-    time = ods.time('tf.time')
-    bt = ods['tf.b_field_tor_vacuum_r.data'] / ods['tf.r0']
-    plasma_onset = find_breakdown_onset(ods)
-    pulse_duration = find_pulse_duration(ods)
-    plasma_offset = plasma_onset + pulse_duration
-    onset_idx = np.searchsorted(time, plasma_onset)
-    offset_idx = np.searchsorted(time, plasma_offset)
-    bt = bt[onset_idx:offset_idx]
-    return np.mean(bt)
-
-def find_major_radius(ods):
-    """Placeholder for finding major radius."""
-    print('to do')
-
-# ----------------------------------------------------------------------
-# Common Helper: ODS ↔ ODC distinction
-# ----------------------------------------------------------------------
-def odc_or_ods_check(odc_or_ods):
-    """
-<<<<<<< HEAD
-    Check input type and initialize ODC if necessary.
-    
-    Parameters:
-    odc_or_ods (ODC or ODS): Input object to check.
-    
-    Returns:
-    ODC: Initialized ODC object.
-    
-    Raises:
-    TypeError: If input is not of type ODS or ODC.
-=======
-    Check ODS/ODC input and always return in ODC format.
-    (ODC → as is, ODS → wrapped in ODC at index 0)
->>>>>>> f7b6d460
-    """
-    if isinstance(odc_or_ods, ODC):            # already ODC
-        return odc_or_ods
-    elif isinstance(odc_or_ods, ODS):          # single ODS → wrap in ODC
-        odc = ODC()
-        odc['0'] = odc_or_ods
-        return odc
-    else:
-        raise TypeError("Input must be an ODS or an ODC")
-<<<<<<< HEAD
-    
-# ----------------------------------------------------------------------
-# Time convention conversion (ODS × N → applied to entire ODC)
-# ----------------------------------------------------------------------
-def shift_time(one_ods, time_shift):
-    """
-    Shifts ONLY a narrow, explicitly defined set of time-like fields.
-=======
-
-# ----------------------------------------------------------------------
-# Batch time field shift
-# ----------------------------------------------------------------------
-def shift_time(one_ods, time_shift):
-    """
-    Shift all 'time / onset / offset' type fields in a single ODS by time_shift.
-    """
-    for path in one_ods.paths():                    # ('equilibrium', 'time_slice', 0, 'time') ...
-        path_str = '.'.join(map(str, path))
-        if any(tag in path_str for tag in ('time', 'onset', 'offset')):
-            try:
-                val = one_ods[path_str]
-                if isinstance(val, (np.ndarray, float, int)):
-                    one_ods[path_str] = val + time_shift
-            except (TypeError, ValueError):
-                # Skip if not numeric
-                pass
-
-# ----------------------------------------------------------------------
-# Time convention conversion (ODS × N → applied to entire ODC)
-# ----------------------------------------------------------------------
-def change_time_convention(odc_or_ods, convention='vloop'):
-    """
-    Convert time convention of ODS or ODC to specified convention('daq'|'vloop'|'ip'|'breakdown').
-    For multiple shots (ODC), convert each shot independently.
-    """
-    odc = odc_or_ods_check(odc_or_ods)       # ensure ODC format
-
-    for shot_key, ods in odc.items():        # iterate through ODS in ODC
-        params = ods.setdefault('summary.code.parameters', CodeParameters())
-
-        # ---------------- Initial calculation ----------------
-        if not hasattr(params, 'vloop_onset'):
-            params.time_convention = 'daq'
-            params.vloop_onset      = find_vloop_onset(ods)
-            params.ip_onset         = find_ip_onset(ods)
-            params.breakdown_onset  = find_breakdown_onset(ods)
-
-        original = getattr(params, 'time_convention', 'daq')
-        if original == convention:
-            # Skip if already using same convention
-            continue
-
-        # ---------------- Calculate shift amount ----------------
-        onsets = {
-            'daq':        0,
-            'vloop':      params.vloop_onset,
-            'ip':         params.ip_onset,
-            'breakdown':  params.breakdown_onset,
-        }
-        if original not in onsets or convention not in onsets:
-            raise ValueError(f"[{shot_key}] Unknown convention: {original} → {convention}")
-
-        time_shift = onsets[original] - onsets[convention]
-        print(f"[{shot_key}] shift {time_shift:+.6g} s  ({original} → {convention})")
-
-        # ---------------- Apply actual shift ----------------
-        shift_time(ods, time_shift)
-        params.time_convention = convention
-
-    return odc        # return for potential use
->>>>>>> f7b6d460
-
-    1. Uses .paths() to ensure it works in all environments.
-    2. Protects reference times under 'summary.code.parameters'.
-    3. **Crucially, checks if the LEAF node's name itself is 'time', 'onset', or 'offset'.
-       This is the definitive fix for the data corruption issue (e.g., 'ip' being shifted).**
-    """
-    protected_path_str = 'summary.code.parameters'
-
-    # 1. 필수적인 .paths() 순회 사용
-    for path in one_ods.paths():
-        # path가 비어있는 엣지 케이스 방지
-        if not path:
-            continue
-            
-        # 2. 기준 시간 경로 보호
-        path_str = '.'.join(map(str, path))
-        if path_str.startswith(protected_path_str):
-            continue
-            
-        # 3. ✨ 최종 핵심 로직: 경로의 '마지막 이름'이 정확히 일치하는지 확인
-        if path[-1] in ('time', 'onset', 'offset'):
-            try:
-                val = one_ods[path_str]
-                if isinstance(val, (np.ndarray, float, int)):
-                    # 값을 변경
-                    one_ods[path] = val + time_shift
-            except (LookupError, TypeError, ValueError):
-                # 값을 읽을 수 없는 중간 노드는 정상적으로 무시
-                pass
-
-def change_time_convention(odc_or_ods, convention='vloop'):
-    """
-    Convert time convention of ODS or ODC. (Improved Version)
-    
-    Features:
-    - Fixes the critical state corruption bug by using the improved shift_time_v2.
-    """
-    # This part remains the same as the original code
-    odc = odc_or_ods_check(odc_or_ods)
-
-    for shot_key, ods in odc.items():
-        params = ods.setdefault('summary.code.parameters', CodeParameters())
-
-        if 'vloop_onset' not in params:
-            params['time_convention'] = 'daq'
-            params['vloop_onset']      = find_vloop_onset(ods)
-            params['ip_onset']         = find_ip_onset(ods)
-            params['breakdown_onset']  = find_breakdown_onset(ods)
-        original = params.get('time_convention', 'daq')
-        if original == convention:
-            continue
-
-        onsets = {
-            'daq':        0,
-            'vloop':      params['vloop_onset'],
-            'ip':         params['ip_onset'],
-            'breakdown':  params['breakdown_onset'],
-        }
-        if original not in onsets or convention not in onsets:
-            raise ValueError(f"[{shot_key}] Unknown convention: {original} → {convention}")
-
-        time_shift = onsets[original] - onsets[convention]
-        print(f"[{shot_key}] shift {time_shift:+.6g} s  ({original} → {convention})")
-
-        shift_time(ods, time_shift)
-        params['time_convention'] = convention
-
-    return odc
->>>>>>> Stashed changes
-
-# ----------------------------------------------------------------------
-# Print info
-# ----------------------------------------------------------------------
 def print_info(ods, key_name=None):
-<<<<<<< HEAD
-<<<<<<< Updated upstream
   
   key_list=[]
   for key in ods.keys():
@@ -443,102 +194,4 @@
 #     if 'time' not in ods['equilibrium'].keys():
 #         return False
     
-#     return True
-=======
-=======
->>>>>>> f7b6d460
-    """Print summary information and key structure of ODS."""
-    if key_name is None:
-        print("{:<20} : {}".format("Machine_name", ods['dataset_description.data_entry.machine']))
-        print("{:<20} : {}".format("Shot_number", ods['dataset_description.data_entry.pulse']))
-        print("{:<20} : {}".format("Operation_type", ods['dataset_description.data_entry.pulse_type']))
-        print("{:<20} : {}".format("Run", ods['dataset_description.data_entry.run']))
-        print("{:<20} : {}".format("User_name", ods['dataset_description.data_entry.user']))
-        print(" {:<20} : {}\n".format("KEY", "VALUES"))
-        for key in ods.keys():
-            print(" {:<20}".format(key), ':', ','.join(ods[key].keys()))
-    else:
-        if key_name in ods.keys():
-            print(f"\n Number of {key_name} Data set \n")
-            for key in ods[key_name]:
-                if key in ("time", "ids_properties"):
-                    continue
-                print("  {:<17} : {}".format(key, len(ods[key_name][key])))
-        else:
-            print("key_name value Error!")
-
-def classify_shot(ods, pressure_threshold=0.01, halpha_threshold=0.01):
-    """Determine the classification of a shot based on pressure and H-alpha signals."""
-    try:
-        data_pres = ods['barometry.gauge.0.pressure.data']
-        if not vaft.process.is_signal_active(data_pres, threshold=pressure_threshold):
-            return 'Vacuum'
-        data_alpha = ods['spectrometer_uv.channel.0.processed_line.0.intensity.data']
-        if not vaft.process.is_signal_active(data_alpha, threshold=halpha_threshold):
-            return 'BD failure'
-        try:
-            ip = ods['magnetics.ip.0.data']
-            if np.max(ip) > 0:
-                return 'Plasma'
-            else:
-                return 'BD failure'
-        except Exception:
-            return 'Plasma'
-    except Exception as e:
-        print(f"Error in find_shotclass: {str(e)}")
-<<<<<<< HEAD
-        return 'Vacuum'
-
-# ----------------------------------------------------------------------
-# Combine ODS
-# ----------------------------------------------------------------------
-def combine_ods(ods_list):
-    """
-    Merge multiple ODS objects while automatically handling invalid IMAS structures.
-
-    Parameters
-    ----------
-    ods_list : list of ODS
-        List of ODS objects to merge
-
-    Returns
-    -------
-    ODS
-        Merged ODS object
-    """
-    combined_ods = ODS()
-
-    for i, ods in enumerate(ods_list):
-        try:
-            combined_ods.update(ods)
-            break  # Exit retry loop on successful merge
-        
-        except Exception as e:
-            error_msg = str(e)
-            # Determine if it's an IMAS validity check error based on error message content
-            if "Invalid IMAS" in error_msg or "does not satisfy IMAS" in error_msg:
-                match = re.search(r"location: ['\"](.*?)['\"]", error_msg)
-                if match:
-                    invalid_path = match.group(1)
-                    print(f"[{i+1}st ODS] Invalid IMAS structure found: '{invalid_path}'. Removing this path and retrying merge.")
-                    
-                    try:
-                        del ods[invalid_path]
-                        attempt_count += 1
-                        continue  # After path deletion, return to start of while loop to retry merge
-                    except Exception as del_e:
-                        print(f"Failed to delete path '{invalid_path}': {del_e}. Aborting merge for this ODS.")
-                        break # Exit while loop
-                else:
-                    print(f"[{i+1}st ODS] IMAS structure error occurred but path could not be extracted. Aborting merge. Error: {error_msg}")
-                    break # Exit while loop
-            else:
-                # Re-raise other types of exceptions that we don't know how to handle
-                print(f"[{i+1}st ODS] Unexpected error during merge (not IMAS structure issue): {e}")
-                raise
-
-    return combined_ods
->>>>>>> Stashed changes
-=======
-        return 'Vacuum'
->>>>>>> f7b6d460
+#     return True